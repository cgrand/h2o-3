--- conflicted
+++ resolved
@@ -393,20 +393,12 @@
 
     Log.info("Computing " + N + "-fold cross-validation metrics.");
     mainModel._output._cross_validation_models = new Key[N];
-<<<<<<< HEAD
-    mainModel._output._cross_validation_predictions = new Key[N];
-    for (int i=0; i<N; ++i) {
-      if (i>0) mb[0].reduce(mb[i]);
-      mainModel._output._cross_validation_models[i] = modelKeys[i];
-      mainModel._output._cross_validation_predictions[i] = predictionKeys[i];
-=======
     mainModel._output._cross_validation_predictions = _parms._keep_cross_validation_predictions ? new Key[N] : null;
     for (int i=0; i<N; ++i) {
       if (i>0) mb[0].reduce(mb[i]);
       mainModel._output._cross_validation_models[i] = modelKeys[i];
       if (_parms._keep_cross_validation_predictions)
         mainModel._output._cross_validation_predictions[i] = predictionKeys[i];
->>>>>>> c43c013a
     }
     mainModel._output._cross_validation_metrics = mb[0].makeModelMetrics(mainModel, _parms.train());
     mainModel._output._cross_validation_metrics._description = N + "-fold cross-validation on training data";
