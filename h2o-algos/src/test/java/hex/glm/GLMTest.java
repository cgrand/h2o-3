package hex.glm;

import hex.DataInfo;
import hex.DataInfo.TransformType;
import hex.ModelMetrics;
import hex.ModelMetricsBinomialGLM;
import hex.ModelMetricsRegressionGLM;
import hex.glm.GLMModel.GLMParameters.Link;
import hex.glm.GLMModel.GLMParameters.Solver;
import hex.glm.GLMTask.GLMIterationTask;
import hex.glm.GLMTask.GLMGradientTask;
import hex.glm.GLMTask.GLMLineSearchTask;
import hex.glm.GLMTask.LBFGS_LogisticGradientTask;
import org.junit.Assert;
import org.junit.BeforeClass;
import org.junit.Ignore;
import org.junit.Test;

import hex.glm.GLMModel.GLMParameters;
import hex.glm.GLMModel.GLMParameters.Family;
import water.*;
import water.H2O.H2OCountedCompleter;
import water.exceptions.H2OModelBuilderIllegalArgumentException;
import water.fvec.*;
import water.parser.ParseDataset;
import water.parser.ValueString;

import java.util.*;
import java.util.concurrent.ExecutionException;

import static org.junit.Assert.assertEquals;
import static org.junit.Assert.assertFalse;
import static org.junit.Assert.assertTrue;

public class GLMTest  extends TestUtil {
  @BeforeClass
  public static void setup() {
    stall_till_cloudsize(1);
  }

  //------------------- simple tests on synthetic data------------------------------------
  @Test
  public void testGaussianRegression() throws InterruptedException, ExecutionException {
    GLM job = null;
    Key raw = Key.make("gaussian_test_data_raw");
    Key parsed = Key.make("gaussian_test_data_parsed");
    Key modelKey = Key.make("gaussian_test");
    GLMModel model = null;
    Frame fr = null, res = null;
    try {
      // make data so that the expected coefficients is icept = col[0] = 1.0
      FVecTest.makeByteVec(raw, "x,y\n0,0\n1,0.1\n2,0.2\n3,0.3\n4,0.4\n5,0.5\n6,0.6\n7,0.7\n8,0.8\n9,0.9");
      fr = ParseDataset.parse(parsed, raw);
      GLMParameters params = new GLMParameters(Family.gaussian);
      params._train = fr._key;
      // params._response = 1;
      params._response_column = fr._names[1];
      params._lambda = new double[]{0};
//      params._standardize= false;
      job = new GLM(modelKey, "glm test simple gaussian", params);
      job.trainModel().get();
      model = DKV.get(modelKey).get();
      HashMap<String, Double> coefs = model.coefficients();
      assertEquals(0.0, coefs.get("Intercept"), 1e-4);
      assertEquals(0.1, coefs.get("x"), 1e-4);

      res = model.score(fr);
      // Build a POJO, validate same results
      Assert.assertTrue(model.testJavaScoring(fr, res, 1e-15));

    } finally {
      if (fr != null) fr.remove();
      if (res != null) res.remove();
      if (model != null) model.remove();
      if (job != null) job.remove();
    }
  }


  /**
   * Test Poisson regression on simple and small synthetic dataset.
   * Equation is: y = exp(x+1);
   */
  @Test
  public void testPoissonRegression() throws InterruptedException, ExecutionException {
    GLM job = null;
    Key raw = Key.make("poisson_test_data_raw");
    Key parsed = Key.make("poisson_test_data_parsed");
    Key modelKey = Key.make("poisson_test");
    GLMModel model = null;
    Frame fr = null, res = null;
    try {
      // make data so that the expected coefficients is icept = col[0] = 1.0
      FVecTest.makeByteVec(raw, "x,y\n0,2\n1,4\n2,8\n3,16\n4,32\n5,64\n6,128\n7,256");
      fr = ParseDataset.parse(parsed, raw);
      Vec v = fr.vec(0);
      System.out.println(v.min() + ", " + v.max() + ", mean = " + v.mean());
      GLMParameters params = new GLMParameters(Family.poisson);
      params._train = fr._key;
      // params._response = 1;
      params._response_column = fr._names[1];
      params._lambda = new double[]{0};
      params._standardize = false;
      job = new GLM(modelKey, "glm test simple poisson", params);
      job.trainModel().get();
      model = DKV.get(modelKey).get();
      for (double c : model.beta())
        assertEquals(Math.log(2), c, 1e-2); // only 1e-2 precision cause the perfect solution is too perfect -> will trigger grid search
      model.delete();
      fr.delete();
      job.remove();

      // Test 2, example from http://www.biostat.umn.edu/~dipankar/bmtry711.11/lecture_13.pdf
      FVecTest.makeByteVec(raw, "x,y\n1,0\n2,1\n3,2\n4,3\n5,1\n6,4\n7,9\n8,18\n9,23\n10,31\n11,20\n12,25\n13,37\n14,45\n");
      fr = ParseDataset.parse(parsed, raw);
      GLMParameters params2 = new GLMParameters(Family.poisson);
      params2._train = fr._key;
      // params2._response = 1;
      params2._response_column = fr._names[1];
      params2._lambda = new double[]{0};
      params2._standardize = false;
      params2._beta_epsilon = 1e-5;
      job = new GLM(modelKey, "glm test simple poisson", params2);
      model = job.trainModel().get();
      assertEquals(0.3396, model.beta()[1], 1e-4);
      assertEquals(0.2565, model.beta()[0], 1e-4);
      // test scoring
      res = model.score(fr);
      // Build a POJO, validate same results
      Assert.assertTrue(model.testJavaScoring(fr, res, 1e-15));

    } finally {
      if (fr != null) fr.delete();
      if (res != null) res.delete();
      if (model != null) model.delete();
      if (job != null) job.remove();
    }
  }


  /**
   * Test Gamma regression on simple and small synthetic dataset.
   * Equation is: y = 1/(x+1);
   *
   * @throws ExecutionException
   * @throws InterruptedException
   */
  @Test
  public void testGammaRegression() throws InterruptedException, ExecutionException {
    GLM job = null;
    GLMModel model = null;
    Frame fr = null, res = null;
    try {
      // make data so that the expected coefficients is icept = col[0] = 1.0
      Key raw = Key.make("gamma_test_data_raw");
      Key parsed = Key.make("gamma_test_data_parsed");
      FVecTest.makeByteVec(raw, "x,y\n0,1\n1,0.5\n2,0.3333333\n3,0.25\n4,0.2\n5,0.1666667\n6,0.1428571\n7,0.125");
      fr = ParseDataset.parse(parsed, raw);
//      /public GLM2(String desc, Key dest, Frame src, Family family, Link link, double alpha, double lambda) {
//      double [] vals = new double[] {1.0,1.0};
      //public GLM2(String desc, Key dest, Frame src, Family family, Link link, double alpha, double lambda) {
      GLMParameters params = new GLMParameters(Family.gamma);
      // params._response = 1;
      params._response_column = fr._names[1];
      params._train = parsed;
      params._lambda = new double[]{0};
      Key modelKey = Key.make("gamma_test");
      job = new GLM(modelKey, "glm test simple gamma", params);
      job.trainModel().get();
      model = DKV.get(modelKey).get();
      for (double c : model.beta()) assertEquals(1.0, c, 1e-4);
      // test scoring
      res = model.score(fr);
      // Build a POJO, validate same results
      Assert.assertTrue(model.testJavaScoring(fr, res, 1e-15));

    } finally {
      if (fr != null) fr.delete();
      if (res != null) res.delete();
      if (model != null) model.delete();
      if (job != null) job.remove();
    }
  }

////  //simple tweedie test
//  @Test public void testTweedieRegression() throws InterruptedException, ExecutionException{
//    Key raw = Key.make("gaussian_test_data_raw");
//    Key parsed = Key.make("gaussian_test_data_parsed");
//    Key modelKey = Key.make("gaussian_test");
//    Frame fr = null;
//    GLMModel model = null;
//    try {
//      // make data so that the expected coefficients is icept = col[0] = 1.0
//      FVecTest.makeByteVec(raw, "x,y\n0,0\n1,0.1\n2,0.2\n3,0.3\n4,0.4\n5,0.5\n6,0.6\n7,0.7\n8,0.8\n9,0.9\n0,0\n1,0\n2,0\n3,0\n4,0\n5,0\n6,0\n7,0\n8,0\n9,0");
//      fr = ParseDataset.parse(parsed, new Key[]{raw});
//      double [] powers = new double [] {1.5,1.1,1.9};
//      double [] intercepts = new double []{3.643,1.318,9.154};
//      double [] xs = new double []{-0.260,-0.0284,-0.853};
//      for(int i = 0; i < powers.length; ++i){
//        DataInfo dinfo = new DataInfo(fr, 1, false, DataInfo.TransformType.NONE);
//        GLMParameters glm = new GLMParameters(Family.tweedie);
//
//        new GLM2("GLM test of gaussian(linear) regression.",Key.make(),modelKey,dinfo,glm,new double[]{0},0).fork().get();
//        model = DKV.get(modelKey).get();
//        testHTML(model);
//        HashMap<String, Double> coefs = model.coefficients();
//        assertEquals(intercepts[i],coefs.get("Intercept"),1e-3);
//        assertEquals(xs[i],coefs.get("x"),1e-3);
//      }
//    }finally{
//      if( fr != null ) fr.delete();
//      if(model != null)model.delete();
//    }
//  }

  @Test
  public void testLineSearchTask() {
    Key parsed = Key.make("cars_parsed");
    Frame fr = null;
    DataInfo dinfo = null;
    double ymu = 0;
    try {
      fr = parse_test_file(parsed, "smalldata/junit/mixcat_train.csv");
      GLMParameters params = new GLMParameters(Family.binomial, Family.binomial.defaultLink, new double[]{0}, new double[]{0}, 0, 0);
      // params._response = fr.find(params._response_column);
      params._train = parsed;
      params._lambda = new double[]{0};
      params._use_all_factor_levels = true;
      fr.add("Useless", fr.remove("Useless"));

<<<<<<< HEAD
      dinfo = new DataInfo(Key.make(), fr, null, 1, params._use_all_factor_levels || params._lambda_search, params._standardize ? DataInfo.TransformType.STANDARDIZE : DataInfo.TransformType.NONE, DataInfo.TransformType.NONE, true, false, false, false, false);
=======
      dinfo = new DataInfo(Key.make(), fr, null, 1, params._use_all_factor_levels || params._lambda_search, params._standardize ? DataInfo.TransformType.STANDARDIZE : DataInfo.TransformType.NONE, DataInfo.TransformType.NONE, true, false, false, false, false, false);
>>>>>>> ac26cf2d
      DKV.put(dinfo._key, dinfo);

      double[] beta = MemoryManager.malloc8d(dinfo.fullN() + 1);
      double[] pk = MemoryManager.malloc8d(dinfo.fullN() + 1);
      Random rnd = new Random(987654321);
      for (int i = 0; i < beta.length; ++i) {
        beta[i] = 1 - 2 * rnd.nextDouble();
        pk[i] = 10 * (1 - 2 * rnd.nextDouble());
      }
      GLMLineSearchTask glst = new GLMLineSearchTask(dinfo, params, 1, beta, pk, 1, .7, 16, null).doAll(dinfo._adaptedFrame);
      double step = 1, stepDec = .7;
      for (int i = 0; i < glst._nSteps; ++i) {
        double[] b = beta.clone();
        for (int j = 0; j < b.length; ++j) {
          b[j] += step * pk[j];
        }
        GLMIterationTask glmt = new GLMTask.GLMIterationTask(null, dinfo, 0, params, true, b, ymu, null, null).doAll(dinfo._adaptedFrame);
        assertEquals("objective values differ at step " + i + ": " + step, glmt._likelihood, glst._likelihoods[i], 1e-8);
        System.out.println("step = " + step + ", obj = " + glmt._likelihood + ", " + glst._likelihoods[i]);
        step *= stepDec;
      }
    } finally {
      if (fr != null) fr.delete();
      if (dinfo != null) dinfo.remove();
    }
  }

  @Test
  public void testAllNAs() {
    Key raw = Key.make("gamma_test_data_raw");
    Key parsed = Key.make("gamma_test_data_parsed");
    FVecTest.makeByteVec(raw, "x,y,z\n1,0,NA\n2,NA,1\nNA,3,2\n4,3,NA\n5,NA,1\nNA,6,4\n7,NA,9\n8,NA,18\nNA,9,23\n10,31,NA\nNA,11,20\n12,NA,25\nNA,13,37\n14,45,NA\n");
    Frame fr = ParseDataset.parse(parsed, raw);
    try {
      GLMParameters params = new GLMParameters(Family.gamma);
      // params._response = 1;
      params._response_column = fr._names[1];
      params._train = parsed;
      params._lambda = new double[]{0};
      Key modelKey = Key.make("gamma_test");
      GLM job = new GLM(modelKey, "glm test simple gamma", params);
      job.trainModel().get();
      assertFalse("should've thrown IAE", true);
    } catch (H2OModelBuilderIllegalArgumentException e) {
      assertTrue(e.getMessage().contains("Got no data to run on after filtering out the rows with missing values."));
    }
    fr.delete();
  }

  // Make sure all three implementations of gradient computation in GLM get the same results
  @Test
  public void testGradientTask() {
    Key parsed = Key.make("cars_parsed");
    Frame fr = null;
    DataInfo dinfo = null;
    try {
      fr = parse_test_file(parsed, "smalldata/junit/mixcat_train.csv");
      GLMParameters params = new GLMParameters(Family.binomial, Family.binomial.defaultLink, new double[]{0}, new double[]{0}, 0, 0);
      // params._response = fr.find(params._response_column);
      params._train = parsed;
      params._lambda = new double[]{0};
      params._use_all_factor_levels = true;
      fr.add("Useless", fr.remove("Useless"));

<<<<<<< HEAD
      dinfo = new DataInfo(Key.make(), fr, null, 1, params._use_all_factor_levels || params._lambda_search, params._standardize ? DataInfo.TransformType.STANDARDIZE : DataInfo.TransformType.NONE, DataInfo.TransformType.NONE, true, false, false, false, false);
=======
      dinfo = new DataInfo(Key.make(), fr, null, 1, params._use_all_factor_levels || params._lambda_search, params._standardize ? DataInfo.TransformType.STANDARDIZE : DataInfo.TransformType.NONE, DataInfo.TransformType.NONE, true, false, false, false, false, false);
>>>>>>> ac26cf2d
      DKV.put(dinfo._key,dinfo);
      double [] beta = MemoryManager.malloc8d(dinfo.fullN()+1);
      Random rnd = new Random(987654321);
      for (int i = 0; i < beta.length; ++i)
        beta[i] = 1 - 2 * rnd.nextDouble();

      GLMGradientTask grtCol = new GLMGradientTask(dinfo, params, params._lambda[0], beta, 1, null).forceColAccess().doAll(dinfo._adaptedFrame);
      GLMGradientTask grtRow = new GLMGradientTask(dinfo, params, params._lambda[0], beta, 1, null).forceRowAccess().doAll(dinfo._adaptedFrame);
      LBFGS_LogisticGradientTask logistic = (LBFGS_LogisticGradientTask) new LBFGS_LogisticGradientTask(dinfo, params, params._lambda[0], beta, 1, null).forceRowAccess().doAll(dinfo._adaptedFrame);
      for (int i = 0; i < beta.length; ++i) {
        assertEquals("gradients differ", grtRow._gradient[i], grtCol._gradient[i], 1e-4);
        assertEquals("gradients differ", grtRow._gradient[i], logistic._gradient[i], 1e-4);
      }
      params = new GLMParameters(Family.gaussian, Family.gaussian.defaultLink, new double[]{0}, new double[]{0}, 0, 0);
      params._use_all_factor_levels = false;
      dinfo.remove();
<<<<<<< HEAD
      dinfo = new DataInfo(Key.make(), fr, null, 1, params._use_all_factor_levels || params._lambda_search, params._standardize ? DataInfo.TransformType.STANDARDIZE : DataInfo.TransformType.NONE, DataInfo.TransformType.NONE, true, false, false, false, false);
=======
      dinfo = new DataInfo(Key.make(), fr, null, 1, params._use_all_factor_levels || params._lambda_search, params._standardize ? DataInfo.TransformType.STANDARDIZE : DataInfo.TransformType.NONE, DataInfo.TransformType.NONE, true, false, false, false, false, false);
>>>>>>> ac26cf2d
      DKV.put(dinfo._key,dinfo);
      beta = MemoryManager.malloc8d(dinfo.fullN()+1);
      rnd = new Random(1987654321);
      for (int i = 0; i < beta.length; ++i)
        beta[i] = 1 - 2 * rnd.nextDouble();
      grtCol = new GLMGradientTask(dinfo, params, params._lambda[0], beta, 1, null).forceColAccess().doAll(dinfo._adaptedFrame);
      grtRow = new GLMGradientTask(dinfo, params, params._lambda[0], beta, 1, null).forceRowAccess().doAll(dinfo._adaptedFrame);

      for (int i = 0; i < beta.length; ++i)
        assertEquals("gradients differ: " + Arrays.toString(grtRow._gradient) + " != " + Arrays.toString(grtCol._gradient), grtRow._gradient[i], grtCol._gradient[i], 1e-4);
      dinfo.remove();
      fr = parse_test_file(parsed, "smalldata/junit/cars.csv");
      params = new GLMParameters(Family.poisson, Family.poisson.defaultLink, new double[]{0}, new double[]{0},0,0);
      // params._response = fr.find(params._response_column);
      params._train = parsed;
      params._lambda = new double[]{0};
      params._use_all_factor_levels = true;
<<<<<<< HEAD
      dinfo = new DataInfo(Key.make(), fr, null, 1, params._use_all_factor_levels || params._lambda_search, params._standardize ? DataInfo.TransformType.STANDARDIZE : DataInfo.TransformType.NONE, DataInfo.TransformType.NONE, true, false, false, false, false);
=======
      dinfo = new DataInfo(Key.make(), fr, null, 1, params._use_all_factor_levels || params._lambda_search, params._standardize ? DataInfo.TransformType.STANDARDIZE : DataInfo.TransformType.NONE, DataInfo.TransformType.NONE, true, false, false, false, false, false);
>>>>>>> ac26cf2d
      DKV.put(dinfo._key,dinfo);
      beta = MemoryManager.malloc8d(dinfo.fullN()+1);
      rnd = new Random(987654321);
      for (int i = 0; i < beta.length; ++i)
        beta[i] = 1 - 2 * rnd.nextDouble();

      grtCol = new GLMGradientTask(dinfo, params, params._lambda[0], beta, 1, null).forceColAccess().doAll(dinfo._adaptedFrame);
      grtRow = new GLMGradientTask(dinfo, params, params._lambda[0], beta, 1, null).forceRowAccess().doAll(dinfo._adaptedFrame);
      for (int i = 0; i < beta.length; ++i)
        assertEquals("gradients differ: " + Arrays.toString(grtRow._gradient) + " != " + Arrays.toString(grtCol._gradient), grtRow._gradient[i], grtCol._gradient[i], 1e-4);
      dinfo.remove();
      // arcene takes too long
    } finally {
      if (fr != null) fr.delete();
      if (dinfo != null) dinfo.remove();
    }
  }
  //------------ TEST on selected files form small data and compare to R results ------------------------------------

  /**
   * Simple test for poisson, gamma and gaussian families (no regularization, test both lsm solvers).
   * Basically tries to predict horse power based on other parameters of the cars in the dataset.
   * Compare against the results from standard R glm implementation.
   *
   * @throws ExecutionException
   * @throws InterruptedException
   */
  @Test
  public void testCars() throws InterruptedException, ExecutionException {
    GLM job = null;
    Key parsed = Key.make("cars_parsed");
    Key modelKey = Key.make("cars_model");
    Frame fr = null;
    GLMModel model = null;
    Frame score = null;
    try {
      fr = parse_test_file(parsed, "smalldata/junit/cars.csv");
      GLMParameters params = new GLMParameters(Family.poisson, Family.poisson.defaultLink, new double[]{0}, new double[]{0},0,0);
      params._response_column = "power (hp)";
      // params._response = fr.find(params._response_column);
      params._ignored_columns = new String[]{"name"};
      params._train = parsed;
      params._lambda = new double[]{0};
      params._alpha = new double[]{0};
      job = new GLM(modelKey, "glm test simple poisson", params);
      job.trainModel().get();
      model = DKV.get(modelKey).get();
      HashMap<String, Double> coefs = model.coefficients();
      String[] cfs1 = new String[]{"Intercept", "economy (mpg)", "cylinders", "displacement (cc)", "weight (lb)", "0-60 mph (s)", "year"};
      double[] vls1 = new double[]{4.9504805, -0.0095859, -0.0063046, 0.0004392, 0.0001762, -0.0469810, 0.0002891};
      for (int i = 0; i < cfs1.length; ++i)
        assertEquals(vls1[i], coefs.get(cfs1[i]), 1e-4);
      // test gamma
      double[] vls2 = new double[]{8.992e-03, 1.818e-04, -1.125e-04, 1.505e-06, -1.284e-06, 4.510e-04, -7.254e-05};
      score = model.score(fr);
      score.delete();
      model.delete();
      job.remove();

      params = new GLMParameters(Family.gamma, Family.gamma.defaultLink, new double[]{0}, new double[]{0},0,0);
      params._response_column = "power (hp)";
      // params._response = fr.find(params._response_column);
      params._ignored_columns = new String[]{"name"};
      params._train = parsed;
      params._lambda = new double[]{0};
      params._beta_epsilon = 1e-5;
      job = new GLM(modelKey, "glm test simple poisson", params);
      job.trainModel().get();
      model = DKV.get(modelKey).get();
      coefs = model.coefficients();
      for (int i = 0; i < cfs1.length; ++i)
        assertEquals(vls2[i], coefs.get(cfs1[i]), 1e-4);
      score = model.score(fr);
      model.delete();
      job.remove();
      // test gaussian
      double[] vls3 = new double[]{166.95862, -0.00531, -2.46690, 0.12635, 0.02159, -4.66995, -0.85724};
      params = new GLMParameters(Family.gaussian);
      params._response_column = "power (hp)";
      // params._response = fr.find(params._response_column);
      params._ignored_columns = new String[]{"name"};
      params._train = parsed;
      params._lambda = new double[]{0};
      job = new GLM(modelKey, "glm test simple poisson", params);
      job.trainModel().get();
      model = DKV.get(modelKey).get();
      coefs = model.coefficients();
      for (int i = 0; i < cfs1.length; ++i)
        assertEquals(vls3[i], coefs.get(cfs1[i]), 1e-4);
      // test scoring
    } finally {
      if (fr != null) fr.delete();
      if (score != null) score.delete();
      if (model != null) model.delete();
      if (job != null) job.remove();
    }
  }

  // Leask xval keys
//  @Test public void testXval() {
//    GLM job = null;
//    GLMModel model = null;
//    Frame fr = parse_test_file("smalldata/glm_test/prostate_cat_replaced.csv");
//    Frame score = null;
//    try{
//      Scope.enter();
//      // R results
////      Coefficients:
////        (Intercept)           ID          AGE       RACER2       RACER3        DPROS        DCAPS          PSA          VOL      GLEASON
////          -8.894088     0.001588    -0.009589     0.231777    -0.459937     0.556231     0.556395     0.027854    -0.011355     1.010179
//      String [] cfs1 = new String [] {"Intercept","AGE", "RACE.R2","RACE.R3", "DPROS", "DCAPS", "PSA", "VOL", "GLEASON"};
//      double [] vals = new double [] {-8.14867, -0.01368, 0.32337, -0.38028, 0.55964, 0.49548, 0.02794, -0.01104, 0.97704};
//      GLMParameters params = new GLMParameters(Family.binomial);
//      params._n_folds = 10;
//      params._response_column = "CAPSULE";
//      params._ignored_columns = new String[]{"ID"};
//      params._train = fr._key;
//      params._lambda = new double[]{0};
//      job = new GLM(Key.make("prostate_model"),"glm test simple poisson",params);
//      model = job.trainModel().get();
//      HashMap<String, Double> coefs = model.coefficients();
//      for(int i = 0; i < cfs1.length; ++i)
//        assertEquals(vals[i], coefs.get(cfs1[i]),1e-4);
//      GLMValidation val = model.trainVal();
////      assertEquals(512.3, val.nullDeviance(),1e-1);
////      assertEquals(378.3, val.residualDeviance(),1e-1);
////      assertEquals(396.3, val.AIC(),1e-1);
////      score = model.score(fr);
////
////      hex.ModelMetrics mm = hex.ModelMetrics.getFromDKV(model,fr);
////
////      AUCData adata = mm._aucdata;
////      assertEquals(val.auc(),adata.AUC(),1e-2);
////      GLMValidation val2 = new GLMValidationTsk(params,model._ymu,rank(model.beta())).doAll(new Vec[]{fr.vec("CAPSULE"),score.vec("1")})._val;
////      assertEquals(val.residualDeviance(),val2.residualDeviance(),1e-6);
////      assertEquals(val.nullDeviance(),val2.nullDeviance(),1e-6);
//    } finally {
//      fr.delete();
//      if(model != null)model.delete();
//      if(score != null)score.delete();
//      if( job != null ) job.remove();
//      Scope.exit();
//    }
//  }

  /**
   * Test bounds on prostate dataset, 2 cases :
   * 1) test against known result in glmnet (with elastic net regularization) with elastic net penalty
   * 2) test with no regularization, check the gradient in the end.
   */
  @Test
  public void testBounds() {
//    glmnet's result:
//    res2 <- glmnet(x=M,y=D$CAPSULE,lower.limits=-.5,upper.limits=.5,family='binomial')
//    res2$beta[,58]
//    AGE        RACE          DPROS       PSA         VOL         GLEASON
//    -0.00616326 -0.50000000  0.50000000  0.03628192 -0.01249324  0.50000000 //    res2$a0[100]
//    res2$a0[58]
//    s57
//    -4.155864
//    lambda = 0.001108, null dev =  512.2888, res dev = 379.7597
    GLMModel model = null;

    Key parsed = Key.make("prostate_parsed");
    Key modelKey = Key.make("prostate_model");

    Frame fr = parse_test_file(parsed, "smalldata/logreg/prostate.csv");
    Key betaConsKey = Key.make("beta_constraints");

    String[] cfs1 = new String[]{"AGE", "RACE", "DPROS", "DCAPS", "PSA", "VOL", "GLEASON", "Intercept"};
    double[] vals = new double[]{-0.006502588, -0.500000000, 0.500000000, 0.400000000, 0.034826559, -0.011661747, 0.500000000, -4.564024};

//    [AGE, RACE, DPROS, DCAPS, PSA, VOL, GLEASON, Intercept]
    FVecTest.makeByteVec(betaConsKey, "names, lower_bounds, upper_bounds\n AGE, -.5, .5\n RACE, -.5, .5\n DCAPS, -.4, .4\n DPROS, -.5, .5 \nPSA, -.5, .5\n VOL, -.5, .5\nGLEASON, -.5, .5");
    Frame betaConstraints = ParseDataset.parse(Key.make("beta_constraints.hex"), betaConsKey);

    try {
      // H2O differs on intercept and race, same residual deviance though
      GLMParameters params = new GLMParameters();
      params._standardize = true;
      params._family = Family.binomial;
      params._beta_constraints = betaConstraints._key;
      params._response_column = "CAPSULE";
      params._ignored_columns = new String[]{"ID"};
      params._train = fr._key;
      params._alpha = new double[]{1};
      params._lambda = new double[]{0.001607};
      GLM job = new GLM(modelKey, "glm test simple poisson", params);
      job.trainModel().get();
      assertTrue(job.isDone());
      model = DKV.get(modelKey).get();
//      Map<String, Double> coefs =  model.coefficients();
//      for (int i = 0; i < cfs1.length; ++i)
//        assertEquals(vals[i], coefs.get(cfs1[i]), 1e-1);
      ModelMetricsBinomialGLM val = (ModelMetricsBinomialGLM) model._output._training_metrics;
      assertEquals(512.2888, val._nullDev, 1e-1);
      // 388.4952716196743
      assertEquals(388.4686, val._resDev, 1e-1);
      model.delete();
      params._lambda = new double[]{0};
      params._alpha = new double[]{0};
      FVecTest.makeByteVec(betaConsKey, "names, lower_bounds, upper_bounds\n RACE, -.5, .5\n DCAPS, -.4, .4\n DPROS, -.5, .5 \nPSA, -.5, .5\n VOL, -.5, .5");
      betaConstraints = ParseDataset.parse(Key.make("beta_constraints.hex"), betaConsKey);
      job = new GLM(modelKey, "glm test simple poisson", params);
      job.trainModel().get();
      assertTrue(job.isDone());
      model = DKV.get(modelKey).get();
      double[] beta = model.beta();
      System.out.println("beta = " + Arrays.toString(beta));
      fr.add("CAPSULE", fr.remove("CAPSULE"));
      fr.remove("ID").remove();
      DKV.put(fr._key, fr);
      // now check the gradient
<<<<<<< HEAD
      DataInfo dinfo = new DataInfo(Key.make(),fr, null, 1, true, TransformType.NONE, DataInfo.TransformType.NONE, true, false, false, false, false);
=======
      DataInfo dinfo = new DataInfo(Key.make(),fr, null, 1, true, TransformType.NONE, DataInfo.TransformType.NONE, true, false, false, false, false, false);
>>>>>>> ac26cf2d
      LBFGS_LogisticGradientTask lt = (LBFGS_LogisticGradientTask)new LBFGS_LogisticGradientTask(dinfo,params,0,beta,1.0/380.0, null).doAll(dinfo._adaptedFrame);
      double [] grad = lt._gradient;
      String [] names = model.dinfo().coefNames();
      ValueString vs = new ValueString();
      outer:
      for (int i = 0; i < names.length; ++i) {
        for (int j = 0; j < betaConstraints.numRows(); ++j) {
          if (betaConstraints.vec("names").atStr(vs, j).toString().equals(names[i])) {
            if (Math.abs(beta[i] - betaConstraints.vec("lower_bounds").at(j)) < 1e-4 || Math.abs(beta[i] - betaConstraints.vec("upper_bounds").at(j)) < 1e-4) {
              continue outer;
            }
          }
        }
        assertEquals(0, grad[i], 1e-2);
      }
    } finally {
      fr.delete();
      betaConstraints.delete();
      if (model != null) model.delete();
    }
  }


  @Test
  public void testProximal() {
//    glmnet's result:
//    res2 <- glmnet(x=M,y=D$CAPSULE,lower.limits=-.5,upper.limits=.5,family='binomial')
//    res2$beta[,58]
//    AGE        RACE          DPROS       PSA         VOL         GLEASON
//    -0.00616326 -0.50000000  0.50000000  0.03628192 -0.01249324  0.50000000 //    res2$a0[100]
//    res2$a0[58]
//    s57
//    -4.155864
//    lambda = 0.001108, null dev =  512.2888, res dev = 379.7597
    Key parsed = Key.make("prostate_parsed");
    Key modelKey = Key.make("prostate_model");
    GLMModel model = null;

    Frame fr = parse_test_file(parsed, "smalldata/logreg/prostate.csv");
    fr.remove("ID").remove();
    DKV.put(fr._key, fr);
    Key betaConsKey = Key.make("beta_constraints");

    FVecTest.makeByteVec(betaConsKey, "names, beta_given, rho\n AGE, 0.1, 1\n RACE, -0.1, 1 \n DPROS, 10, 1 \n DCAPS, -10, 1 \n PSA, 0, 1\n VOL, 0, 1\nGLEASON, 0, 1\n Intercept, 0, 0 \n");
    Frame betaConstraints = ParseDataset.parse(Key.make("beta_constraints.hex"), betaConsKey);
    try {
      // H2O differs on intercept and race, same residual deviance though
      GLMParameters params = new GLMParameters();
      params._standardize = false;
      params._family = Family.binomial;
      params._beta_constraints = betaConstraints._key;
      params._response_column = "CAPSULE";
      params._ignored_columns = new String[]{"ID"};
      params._train = fr._key;
      params._alpha = new double[]{0};
      params._lambda = new double[]{0};
      GLM job = new GLM(modelKey, "glm test simple poisson", params);
      job.trainModel().get();
      model = DKV.get(modelKey).get();

      double[] beta_1 = model.beta();
      params._solver = Solver.L_BFGS;
      params._max_iterations = 1000;
      job = new GLM(modelKey, "glm test simple poisson", params);
      job.trainModel().get();
      model = DKV.get(modelKey).get();
      fr.add("CAPSULE", fr.remove("CAPSULE"));
      // now check the gradient
<<<<<<< HEAD
      DataInfo dinfo = new DataInfo(Key.make(),fr, null, 1, true, TransformType.NONE, DataInfo.TransformType.NONE, true, false, false, false, false);
=======
      DataInfo dinfo = new DataInfo(Key.make(),fr, null, 1, true, TransformType.NONE, DataInfo.TransformType.NONE, true, false, false, false, false, false);
>>>>>>> ac26cf2d
      // todo: remove, result from h2o.1
      // beta = new double[]{0.06644411112189823, -0.11172826074033719, 9.77360531534266, -9.972691681370678, 0.24664516432994327, -0.12369381230741447, 0.11330593275731994, -19.64465932744036};
      LBFGS_LogisticGradientTask lt = (LBFGS_LogisticGradientTask) new LBFGS_LogisticGradientTask(dinfo, params, 0, beta_1, 1.0 / 380.0, null).doAll(dinfo._adaptedFrame);
      new GLMGradientTask(dinfo, params, 0, beta_1, 1.0 / 380, null).doAll(dinfo._adaptedFrame);
      double[] grad = lt._gradient;
      for (int i = 0; i < beta_1.length; ++i)
        assertEquals(0, grad[i] + betaConstraints.vec("rho").at(i) * (beta_1[i] - betaConstraints.vec("beta_given").at(i)), 1e-4);
    } finally {
      for (Vec v : betaConstraints.vecs())
        v.remove();
      DKV.remove(betaConstraints._key);
      for (Vec v : fr.vecs()) v.remove();
      DKV.remove(fr._key);
      if (model != null) model.delete();
    }
  }


//  // test categorical autoexpansions, run on airlines which has several categorical columns,
//  // once on explicitly expanded data, once on h2o autoexpanded and compare the results
//  @Test public void testSparseCategoricals() {
//    GLM job = null;
//    GLMModel model1 = null, model2 = null, model3 = null, model4 = null;
//
//    Frame frMM = parse_test_file("smalldata/glm_tets/train-2.csv");
//
////    Vec xy = frG.remove("xy");
//    frMM.remove("").remove();
//    frMM.add("IsDepDelayed", frMM.remove("IsDepDelayed"));
//    DKV.put(frMM._key,frMM);
//    Frame fr = parse_test_file("smalldata/airlines/AirlinesTrain.csv.zip"), res = null;
//    //  Distance + Origin + Dest + UniqueCarrier
//    String [] ignoredCols = new String[]{"fYear", "fMonth", "fDayofMonth", "fDayOfWeek", "DepTime","ArrTime","IsDepDelayed_REC"};
//    try{
//      Scope.enter();
//      GLMParameters params = new GLMParameters(Family.gaussian);
//      params._response_column = "IsDepDelayed";
//      params._ignored_columns = ignoredCols;
//      params._train = fr._key;
//      params._lambda = new double[]{1e-5};
//      params._standardize = false;
//      job = new GLM(Key.make("airlines_cat_nostd"),"Airlines with auto-expanded categoricals, no standardization",params);
//      model1 = job.trainModel().get();
//      Frame score1 = model1.score(fr);
//      ModelMetricsRegressionGLM mm = (ModelMetricsRegressionGLM) ModelMetrics.getFromDKV(model1, fr);
//      Assert.assertEquals(model1.validation().residual_deviance, mm._resDev, 1e-4);
//      System.out.println("NDOF = " + model1.validation().nullDOF() + ", numRows = " + score1.numRows());
//      Assert.assertEquals(model1.validation().residual_deviance, mm._MSE * score1.numRows(), 1e-4);
//      mm.remove();
//      res = model1.score(fr);
//      // Build a POJO, validate same results
//      Assert.assertTrue(model1.testJavaScoring(fr, res, 1e-15));
//
//      params._train = frMM._key;
//      params._ignored_columns = new String[]{"X"};
//      job = new GLM(Key.make("airlines_mm"),"Airlines with pre-expanded (mode.matrix) categoricals, no standardization",params);
//      model2 = job.trainModel().get();
//      params._standardize = true;
//      params._train = frMM._key;
//      params._use_all_factor_levels = true;
//      // test the gram
//      DataInfo dinfo = new DataInfo(Key.make(),frMM, null, 1, true, DataInfo.TransformType.STANDARDIZE, DataInfo.TransformType.NONE, true);
//      GLMIterationTask glmt = new GLMIterationTask(null,dinfo,1e-5,params,false,null,0,null, null).doAll(dinfo._adaptedFrame);
//      for(int i = 0; i < glmt._xy.length; ++i) {
//        for(int j = 0; j <= i; ++j ) {
//          assertEquals(frG.vec(j).at(i), glmt._gram.get(i, j), 1e-5);
//        }
//        assertEquals(xy.at(i), glmt._xy[i], 1e-5);
//      }
//      frG.delete();
//      xy.remove();
//      params._standardize = true;
//      params._family = Family.binomial;
//      params._link = Link.logit;
//      job = new GLM(Key.make("airlines_mm"),"Airlines with pre-expanded (mode.matrix) categoricals, no standardization",params);
//      model3 = job.trainModel().get();
//      params._train = fr._key;
//      params._ignored_columns = ignoredCols;
//      job = new GLM(Key.make("airlines_mm"),"Airlines with pre-expanded (mode.matrix) categoricals, no standardization",params);
//      model4 = job.trainModel().get();
//      assertEquals(model3.validation().null_deviance,model4.validation().nullDeviance(),1e-4);
//      assertEquals(model4.validation().residual_deviance, model3.validation().residualDeviance(), model3.validation().null_deviance * 1e-3);
//      HashMap<String, Double> coefs1 = model1.coefficients();
//      HashMap<String, Double> coefs2 = model2.coefficients();
//      GLMValidation val1 = model1.validation();
//      GLMValidation val2 = model2.validation();
//      // compare against each other
//      for(String s:coefs2.keySet()) {
//        String s1 = s;
//        if(s.startsWith("Origin"))
//          s1 = "Origin." + s.substring(6);
//        if(s.startsWith("Dest"))
//          s1 = "Dest." + s.substring(4);
//        if(s.startsWith("UniqueCarrier"))
//          s1 = "UniqueCarrier." + s.substring(13);
//        assertEquals("coeff " + s1 + " differs, " + coefs1.get(s1) + " != " + coefs2.get(s), coefs1.get(s1), coefs2.get(s),1e-4);
//        DKV.put(frMM._key,frMM); // update the frame in the KV after removing the vec!
//      }
//      assertEquals(val1.nullDeviance(), val2.nullDeviance(),1e-4);
//      assertEquals(val1.residualDeviance(), val2.residualDeviance(),1e-4);
//      assertEquals(val1.aic, val2.aic,1e-2);
//      // compare result against glmnet
//      assertEquals(5336.918,val1.residualDeviance(),1);
//      assertEquals(6051.613,val1.nullDeviance(),1);
//
//
//      // lbfgs
////      params._solver = Solver.L_BFGS;
////      params._train = fr._key;
////      params._lambda = new double[]{.3};
////      job = new GLM(Key.make("lbfgs_cat"),"lbfgs glm built over categorical columns",params);
////      model3 = job.trainModel().get();
////      params._train = frMM._key;
////      job = new GLM(Key.make("lbfgs_mm"),"lbfgs glm built over pre-expanded categoricals (model.matrix)",params);
////      model4 = job.trainModel().get();
////      HashMap<String, Double> coefs3 = model3.coefficients();
////      HashMap<String, Double> coefs4 = model4.coefficients();
////      // compare against each other
////      for(String s:coefs4.keySet()) {
////        String s1 = s;
////        if(s.startsWith("Origin"))
////          s1 = "Origin." + s.substring(6);
////        if(s.startsWith("Dest"))
////          s1 = "Dest." + s.substring(4);
////        if(s.startsWith("UniqueCarrier"))
////          s1 = "UniqueCarrier." + s.substring(13);
////        assertEquals("coeff " + s1 + " differs, " + coefs3.get(s1) + " != " + coefs4.get(s), coefs3.get(s1), coefs4.get(s),1e-4);
////      }
//
//    } finally {
//      fr.delete();
//      frMM.delete();
//      if(res != null)res.delete();
//      if(model1 != null)model1.delete();
//      if(model2 != null)model2.delete();
//      if(model3 != null)model3.delete();
//      if(model4 != null)model4.delete();
////      if(score != null)score.delete();
//      if( job != null ) job.remove();
//      Scope.exit();
//    }
//  }

  /**
   * Test we get correct gram on dataset which contains categoricals and sparse and dense numbers
   */
  @Test
  public void testSparseGramComputation() {
    Random rnd = new Random(123456789l);
    double[] d0 = MemoryManager.malloc8d(1000);
    double[] d1 = MemoryManager.malloc8d(1000);
    double[] d2 = MemoryManager.malloc8d(1000);
    double[] d3 = MemoryManager.malloc8d(1000);
    double[] d4 = MemoryManager.malloc8d(1000);
    double[] d5 = MemoryManager.malloc8d(1000);
    double[] d6 = MemoryManager.malloc8d(1000);
    double[] d7 = MemoryManager.malloc8d(1000);
    double[] d8 = MemoryManager.malloc8d(1000);
    double[] d9 = MemoryManager.malloc8d(1000);

    long[] c1 = MemoryManager.malloc8(1000);
    long[] c2 = MemoryManager.malloc8(1000);
    String[] dom = new String[]{"a", "b", "c", "d", "e", "f", "g", "h", "i", "j", "k", "l", "m", "n", "o", "p", "q", "r", "s", "t", "u", "v", "w", "x", "y", "z"};
    for (int i = 0; i < d1.length; ++i) {
      c1[i] = rnd.nextInt(dom.length);
      c2[i] = rnd.nextInt(dom.length);
      d0[i] = rnd.nextDouble();
      d1[i] = rnd.nextDouble();
    }
    for (int i = 0; i < 30; ++i) {
      d2[rnd.nextInt(d2.length)] = rnd.nextDouble();
      d3[rnd.nextInt(d2.length)] = rnd.nextDouble();
      d4[rnd.nextInt(d2.length)] = rnd.nextDouble();
      d5[rnd.nextInt(d2.length)] = rnd.nextDouble();
      d6[rnd.nextInt(d2.length)] = rnd.nextDouble();
      d7[rnd.nextInt(d2.length)] = rnd.nextDouble();
      d8[rnd.nextInt(d2.length)] = rnd.nextDouble();
      d9[rnd.nextInt(d2.length)] = 1;
    }

    Vec v01 = Vec.makeVec(c1, dom, Vec.newKey());
    Vec v02 = Vec.makeVec(c2, dom, Vec.newKey());
    Vec v03 = Vec.makeVec(d0, Vec.newKey());
    Vec v04 = Vec.makeVec(d1, Vec.newKey());
    Vec v05 = Vec.makeVec(d2, Vec.newKey());
    Vec v06 = Vec.makeVec(d3, Vec.newKey());
    Vec v07 = Vec.makeVec(d4, Vec.newKey());
    Vec v08 = Vec.makeVec(d5, Vec.newKey());
    Vec v09 = Vec.makeVec(d6, Vec.newKey());
    Vec v10 = Vec.makeVec(d7, Vec.newKey());
    Vec v11 = Vec.makeVec(d8, Vec.newKey());
    Vec v12 = Vec.makeVec(d9, Vec.newKey());

    Key k = Key.make("TestData");
    Frame f = new Frame(v01,v02,v03,v04,v05,v05,v06,v07,v08,v09,v10,v11,v12);
    DKV.put(k,f);
<<<<<<< HEAD
    DataInfo dinfo = new DataInfo(Key.make(),f, null, 1, true, DataInfo.TransformType.STANDARDIZE, DataInfo.TransformType.NONE, true, false, false, false, false);
=======
    DataInfo dinfo = new DataInfo(Key.make(),f, null, 1, true, DataInfo.TransformType.STANDARDIZE, DataInfo.TransformType.NONE, true, false, false, false, false, false);
>>>>>>> ac26cf2d
    GLMParameters params = new GLMParameters(Family.gaussian);
    final GLMIterationTask glmtSparse = new GLMIterationTask(null, dinfo, 1e-5, params, false, null, 0, null, null).setSparse(true).doAll(dinfo._adaptedFrame);
    final GLMIterationTask glmtDense = new GLMIterationTask(null, dinfo, 1e-5, params, false, null, 0, null, null).setSparse(false).doAll(dinfo._adaptedFrame);
    for (int i = 0; i < glmtDense._xy.length; ++i) {
      for (int j = 0; j <= i; ++j) {
        assertEquals(glmtDense._gram.get(i, j), glmtSparse._gram.get(i, j), 1e-8);
      }
      assertEquals(glmtDense._xy[i], glmtSparse._xy[i], 1e-8);
    }
    final double[] beta = MemoryManager.malloc8d(dinfo.fullN() + 1);
    // now do the same but wieghted, use LSM solution as beta to generate meaningfull weights
    H2O.submitTask(new H2OCountedCompleter() {
      @Override
      protected void compute2() {
        new GLM.GramSolver(glmtDense._gram, glmtDense._xy, true, 1e-5, 0, null, null, 0, null, null).solve(null, beta);
        tryComplete();
      }
    }).join();
    final GLMIterationTask glmtSparse2 = new GLMIterationTask(null, dinfo, 1e-5, params, false, beta, 0, null, null).setSparse(true).doAll(dinfo._adaptedFrame);
    final GLMIterationTask glmtDense2 = new GLMIterationTask(null, dinfo, 1e-5, params, false, beta, 0, null, null).setSparse(false).doAll(dinfo._adaptedFrame);
    for (int i = 0; i < glmtDense2._xy.length; ++i) {
      for (int j = 0; j <= i; ++j) {
        assertEquals(glmtDense2._gram.get(i, j), glmtSparse2._gram.get(i, j), 1e-8);
      }
      assertEquals(glmtDense2._xy[i], glmtSparse2._xy[i], 1e-8);
    }
    dinfo.remove();
    DKV.remove(k);
    f.remove();
  }

  // test categorical autoexpansions, run on airlines which has several categorical columns,
  // once on explicitly expanded data, once on h2o autoexpanded and compare the results
  @Test
  public void testAirlines() {
    GLM job = null;
    GLMModel model1 = null, model2 = null, model3 = null, model4 = null;
    Frame frMM = parse_test_file(Key.make("AirlinesMM"), "smalldata/airlines/AirlinesTrainMM.csv.zip");
    Frame frG = parse_test_file(Key.make("gram"), "smalldata/airlines/gram_std.csv", true);
    Vec xy = frG.remove("xy");
    frMM.remove("C1").remove();
    frMM.add("IsDepDelayed", frMM.remove("IsDepDelayed"));
    DKV.put(frMM._key, frMM);
    Frame fr = parse_test_file(Key.make("Airlines"), "smalldata/airlines/AirlinesTrain.csv.zip"), res = null;
    //  Distance + Origin + Dest + UniqueCarrier
    String[] ignoredCols = new String[]{"fYear", "fMonth", "fDayofMonth", "fDayOfWeek", "DepTime", "ArrTime", "IsDepDelayed_REC"};
    try {
      Scope.enter();
      GLMParameters params = new GLMParameters(Family.gaussian);
      params._response_column = "IsDepDelayed";
      params._ignored_columns = ignoredCols;
      params._train = fr._key;
      params._lambda = new double[]{0};
      params._standardize = false;
      job = new GLM(Key.make("airlines_cat_nostd"), "Airlines with auto-expanded categoricals, no standardization", params);
      model1 = job.trainModel().get();
      Frame score1 = model1.score(fr);
      ModelMetricsRegressionGLM mm = (ModelMetricsRegressionGLM) ModelMetrics.getFromDKV(model1, fr);
      Assert.assertEquals(((ModelMetricsRegressionGLM) model1._output._training_metrics)._resDev, mm._resDev, 1e-4);
      Assert.assertEquals(((ModelMetricsRegressionGLM) model1._output._training_metrics)._resDev, mm._MSE * score1.numRows(), 1e-4);
      mm.remove();
      res = model1.score(fr);
      // Build a POJO, validate same results
      Assert.assertTrue(model1.testJavaScoring(fr, res, 1e-15));
      params._train = frMM._key;
      params._ignored_columns = new String[]{"X"};
      job = new GLM(Key.make("airlines_mm"), "Airlines with pre-expanded (mode.matrix) categoricals, no standardization", params);
      model2 = job.trainModel().get();
      params._standardize = true;
      params._train = frMM._key;
      params._use_all_factor_levels = true;
      // test the gram
<<<<<<< HEAD
      DataInfo dinfo = new DataInfo(Key.make(),frMM, null, 1, true, DataInfo.TransformType.STANDARDIZE, DataInfo.TransformType.NONE, true, false, false, false, false);
=======
      DataInfo dinfo = new DataInfo(Key.make(),frMM, null, 1, true, DataInfo.TransformType.STANDARDIZE, DataInfo.TransformType.NONE, true, false, false, false, false, false);
>>>>>>> ac26cf2d
      GLMIterationTask glmt = new GLMIterationTask(null,dinfo,1e-5,params,false,null,0,null, null).doAll(dinfo._adaptedFrame);
      for(int i = 0; i < glmt._xy.length; ++i) {
        for(int j = 0; j <= i; ++j ) {
          assertEquals(frG.vec(j).at(i), glmt._gram.get(i, j), 1e-5);
        }
        assertEquals(xy.at(i), glmt._xy[i], 1e-5);
      }
      xy.remove();
      params = (GLMParameters) params.clone();
      params._standardize = true;
      params._family = Family.binomial;
      params._link = Link.logit;
      job = new GLM(Key.make("airlines_mm"), "Airlines with pre-expanded (mode.matrix) categoricals, no standardization", params);
      model3 = job.trainModel().get();
      params._train = fr._key;
      params._ignored_columns = ignoredCols;
      job = new GLM(Key.make("airlines_mm"), "Airlines with pre-expanded (mode.matrix) categoricals, no standardization", params);
      model4 = job.trainModel().get();
      assertEquals(nullDeviance(model3), nullDeviance(model4), 1e-4);
      assertEquals(residualDeviance(model4), residualDeviance(model3), nullDeviance(model3) * 1e-3);
      HashMap<String, Double> coefs1 = model1.coefficients();
      HashMap<String, Double> coefs2 = model2.coefficients();
//      GLMValidation val1 = model1.validation();
//      GLMValidation val2 = model2.validation();
      // compare against each other
      for (String s : coefs2.keySet()) {
        String s1 = s;
        if (s.startsWith("Origin"))
          s1 = "Origin." + s.substring(6);
        if (s.startsWith("Dest"))
          s1 = "Dest." + s.substring(4);
        if (s.startsWith("UniqueCarrier"))
          s1 = "UniqueCarrier." + s.substring(13);
        assertEquals("coeff " + s1 + " differs, " + coefs1.get(s1) + " != " + coefs2.get(s), coefs1.get(s1), coefs2.get(s), 1e-4);
        DKV.put(frMM._key, frMM); // update the frame in the KV after removing the vec!
      }
      assertEquals(nullDeviance(model1), nullDeviance(model2), 1e-4);
      assertEquals(residualDeviance(model1), residualDeviance(model2), 1e-4);
//      assertEquals(val1.aic, val2.aic,1e-2);
      // compare result against glmnet
      assertEquals(5336.918, residualDeviance(model1), 1);
      assertEquals(6051.613, nullDeviance(model2), 1);


      // lbfgs
//      params._solver = Solver.L_BFGS;
//      params._train = fr._key;
//      params._lambda = new double[]{.3};
//      job = new GLM(Key.make("lbfgs_cat"),"lbfgs glm built over categorical columns",params);
//      model3 = job.trainModel().get();
//      params._train = frMM._key;
//      job = new GLM(Key.make("lbfgs_mm"),"lbfgs glm built over pre-expanded categoricals (model.matrix)",params);
//      model4 = job.trainModel().get();
//      HashMap<String, Double> coefs3 = model3.coefficients();
//      HashMap<String, Double> coefs4 = model4.coefficients();
//      // compare against each other
//      for(String s:coefs4.keySet()) {
//        String s1 = s;
//        if(s.startsWith("Origin"))
//          s1 = "Origin." + s.substring(6);
//        if(s.startsWith("Dest"))
//          s1 = "Dest." + s.substring(4);
//        if(s.startsWith("UniqueCarrier"))
//          s1 = "UniqueCarrier." + s.substring(13);
//        assertEquals("coeff " + s1 + " differs, " + coefs3.get(s1) + " != " + coefs4.get(s), coefs3.get(s1), coefs4.get(s),1e-4);
//      }

    } finally {
      fr.delete();
      frMM.delete();
      frG.delete();

      if (res != null) res.delete();
      if (model1 != null) model1.delete();
      if (model2 != null) model2.delete();
      if (model3 != null) model3.delete();
      if (model4 != null) model4.delete();
//      if(score != null)score.delete();
      if (job != null) job.remove();
      Scope.exit();
    }
  }

  @Test
  public void testYmuTsk() {

  }

  public static double residualDeviance(GLMModel m) {
    if (m._parms._family == Family.binomial) {
      ModelMetricsBinomialGLM metrics = (ModelMetricsBinomialGLM) m._output._training_metrics;
      return metrics._resDev;
    } else {
      ModelMetricsRegressionGLM metrics = (ModelMetricsRegressionGLM) m._output._training_metrics;
      return metrics._resDev;
    }
  }
  public static double residualDevianceTest(GLMModel m) {
    if(m._parms._family == Family.binomial) {
      ModelMetricsBinomialGLM metrics = (ModelMetricsBinomialGLM)m._output._validation_metrics;
      return metrics._resDev;
    } else {
      ModelMetricsRegressionGLM metrics = (ModelMetricsRegressionGLM)m._output._validation_metrics;
      return metrics._resDev;
    }
  }
  public static double nullDevianceTest(GLMModel m) {
    if(m._parms._family == Family.binomial) {
      ModelMetricsBinomialGLM metrics = (ModelMetricsBinomialGLM)m._output._validation_metrics;
      return metrics._nullDev;
    } else {
      ModelMetricsRegressionGLM metrics = (ModelMetricsRegressionGLM)m._output._validation_metrics;
      return metrics._nullDev;
    }
  }
  public static double aic(GLMModel m) {
    if (m._parms._family == Family.binomial) {
      ModelMetricsBinomialGLM metrics = (ModelMetricsBinomialGLM) m._output._training_metrics;
      return metrics._AIC;
    } else {
      ModelMetricsRegressionGLM metrics = (ModelMetricsRegressionGLM) m._output._training_metrics;
      return metrics._AIC;
    }
  }

  public static double nullDOF(GLMModel m) {
    if (m._parms._family == Family.binomial) {
      ModelMetricsBinomialGLM metrics = (ModelMetricsBinomialGLM) m._output._training_metrics;
      return metrics._nullDegressOfFreedom;
    } else {
      ModelMetricsRegressionGLM metrics = (ModelMetricsRegressionGLM) m._output._training_metrics;
      return metrics._nullDegressOfFreedom;
    }
  }

  public static double resDOF(GLMModel m) {
    if (m._parms._family == Family.binomial) {
      ModelMetricsBinomialGLM metrics = (ModelMetricsBinomialGLM) m._output._training_metrics;
      return metrics._residualDegressOfFreedom;
    } else {
      ModelMetricsRegressionGLM metrics = (ModelMetricsRegressionGLM) m._output._training_metrics;
      return metrics._residualDegressOfFreedom;
    }
  }

  public static double auc(GLMModel m) {
    ModelMetricsBinomialGLM metrics = (ModelMetricsBinomialGLM) m._output._training_metrics;
    return metrics.auc()._auc;
  }
  public static double logloss(GLMModel m) {
    ModelMetricsBinomialGLM metrics = (ModelMetricsBinomialGLM) m._output._training_metrics;
    return metrics._logloss;
  }

  public static double mse(GLMModel m) {
    if (m._parms._family == Family.binomial) {
      ModelMetricsBinomialGLM metrics = (ModelMetricsBinomialGLM) m._output._training_metrics;
      return metrics._MSE;
    } else {
      ModelMetricsRegressionGLM metrics = (ModelMetricsRegressionGLM) m._output._training_metrics;
      return metrics._MSE;
    }
  }

  public static double nullDeviance(GLMModel m) {
    if (m._parms._family == Family.binomial) {
      ModelMetricsBinomialGLM metrics = (ModelMetricsBinomialGLM) m._output._training_metrics;
      return metrics._nullDev;
    } else {
      ModelMetricsRegressionGLM metrics = (ModelMetricsRegressionGLM) m._output._training_metrics;
      return metrics._nullDev;
    }
  }

  // test class
  private static final class GLMIterationTaskTest extends GLMIterationTask {
    final GLMModel _m;
    GLMValidation _val2;

    public GLMIterationTaskTest(Key jobKey, DataInfo dinfo, double lambda, GLMParameters glm, boolean validate, double[] beta, double ymu, Vec rowFilter, GLMModel m) {
      super(jobKey, dinfo, lambda, glm, validate, beta, ymu, rowFilter, null);
      _m = m;
    }

    public void map(Chunk[] chks) {
      super.map(chks);

      _val2 = (GLMValidation) _m.makeMetricBuilder(chks[chks.length - 1].vec().domain());
      double[] ds = new double[3];

      float[] actual = new float[1];
      for (int i = 0; i < chks[0]._len; ++i) {
        _m.score0(chks, i, null, ds);
        actual[0] = (float) chks[chks.length - 1].atd(i);
        _val2.perRow(ds, actual, _m);
      }
    }

    public void reduce(GLMIterationTask gmt) {
      super.reduce(gmt);
      GLMIterationTaskTest g = (GLMIterationTaskTest) gmt;
      _val2.reduce(g._val2);
    }

    @Override
    public void postGlobal() {
      System.out.println("val1 = " + _val.toString());
      System.out.println("val2 = " + _val2.toString());
      ModelMetrics mm1 = _val.makeModelMetrics(_m, _dinfo._adaptedFrame);
      ModelMetrics mm2 = _val2.makeModelMetrics(_m, _dinfo._adaptedFrame);
      System.out.println("mm1 = " + mm1.toString());
      System.out.println("mm2 = " + mm2.toString());
      assert mm1.equals(mm2);
    }
  }

  @Test
  public void makeModel() {
    Frame fr = parse_test_file("smalldata/logreg/prostate.csv");
    Frame score = null;
//    Call:  glm(formula = CAPSULE ~ . - ID, family = binomial, data = D)
//
//    Coefficients:
//    (Intercept)          AGE         RACE        DPROS        DCAPS          PSA
//    -7.27968     -0.01213     -0.62424      0.55661      0.48375      0.02739
//    VOL      GLEASON
//    -0.01124      0.97632
//
//    Degrees of Freedom: 379 Total (i.e. Null);  372 Residual
//    Null Deviance:	    512.3
//    Residual Deviance:  378.6 	AIC: 394.6
    String[] cfs1 = new String[]{"AGE", "RACE", "DPROS", "DCAPS", "PSA", "VOL", "GLEASON"}; // Intercept
    double[] vals = new double[]{-0.01213, -0.62424, 0.55661, 0.48375, 0.02739, -0.01124, 0.97632, -7.27968};
    GLMModel m = GLMModel.makeGLMModel(Family.binomial, vals, cfs1, "CAPSULE");
    try {
      score = m.score(fr);
      ModelMetricsBinomialGLM mm = (ModelMetricsBinomialGLM)ModelMetrics.getFromDKV(m,fr);
      assertEquals(378.6,mm._resDev,1e-1); // null deviance differs as makeGLMModel does not take response mean / prior
    } finally {
      if(fr != null) fr.delete();
      if(score != null) score.delete();
      if(m != null)m.delete();
    }
  }

  /**
   * Simple test for binomial family (no regularization, test both lsm solvers).
   * Runs the classical prostate, using dataset with race replaced by categoricals (probably as it's supposed to be?), in any case,
   * it gets to test correct processing of categoricals.
   *
   * Compare against the results from standard R glm implementation.
   * @throws ExecutionException
   * @throws InterruptedException
   */
  @Test public void testProstate() throws InterruptedException, ExecutionException {
    GLM job = null;
    GLMModel model = null, model2 = null, model3 = null, model4 = null;
    Frame fr = parse_test_file("smalldata/glm_test/prostate_cat_replaced.csv");
    Frame score = null;
    try{
      Scope.enter();
      // R results
//      Coefficients:
//        (Intercept)           ID          AGE       RACER2       RACER3        DPROS        DCAPS          PSA          VOL      GLEASON
//          -8.894088     0.001588    -0.009589     0.231777    -0.459937     0.556231     0.556395     0.027854    -0.011355     1.010179
      String [] cfs1 = new String [] {"Intercept","AGE", "RACE.R2","RACE.R3", "DPROS", "DCAPS", "PSA", "VOL", "GLEASON"};
      double [] vals = new double [] {-8.14867, -0.01368, 0.32337, -0.38028, 0.55964, 0.49548, 0.02794, -0.01104, 0.97704};
      GLMParameters params = new GLMParameters(Family.binomial);
      params._response_column = "CAPSULE";
      params._ignored_columns = new String[]{"ID"};
      params._train = fr._key;
      params._lambda = new double[]{0};
      params._standardize = false;
      job = new GLM(Key.make("prostate_model"),"glm test simple poisson",params);
      model = job.trainModel().get();

      HashMap<String, Double> coefs = model.coefficients();
      for(int i = 0; i < cfs1.length; ++i)
        assertEquals(vals[i], coefs.get(cfs1[i]),1e-4);
      assertEquals(512.3, nullDeviance(model),1e-1);
      assertEquals(378.3, residualDeviance(model),1e-1);
      assertEquals(371,   resDOF(model),0);
      assertEquals(396.3, aic(model),1e-1);
      model.delete();
      // test scoring
      score = model.score(fr);
      hex.ModelMetricsBinomial mm = hex.ModelMetricsBinomial.getFromDKV(model,fr);
      hex.AUC2 adata = mm._auc;
      assertEquals(model._output._training_metrics.auc()._auc, adata._auc, 1e-8);
      assertEquals(model._output._training_metrics._MSE, mm._MSE, 1e-8);
      assertEquals(((ModelMetricsBinomialGLM)model._output._training_metrics)._resDev, ((ModelMetricsBinomialGLM)mm)._resDev, 1e-8);
      Frame score1 = model.score(fr);
      mm = hex.ModelMetricsBinomial.getFromDKV(model,fr);
      assertEquals(model._output._training_metrics.auc()._auc, adata._auc, 1e-8);
      assertEquals(model._output._training_metrics._MSE, mm._MSE, 1e-8);
      assertEquals(((ModelMetricsBinomialGLM)model._output._training_metrics)._resDev, ((ModelMetricsBinomialGLM)mm)._resDev, 1e-8);
      double prior = 1e-5;
      params._prior = prior;
      job.remove();
      // test the same data and model with prior, should get the same model except for the intercept
      job = new GLM(Key.make("prostate_model2"),"glm test simple poisson",params);
      model2 = job.trainModel().get();

      for(int i = 0; i < model2.beta().length-1; ++i)
        assertEquals(model.beta()[i], model2.beta()[i], 1e-8);
      assertEquals(model.beta()[model.beta().length-1] -Math.log(model._ymu * (1-prior)/(prior * (1-model._ymu))),model2.beta()[model.beta().length-1],1e-10);

      // run with lambda search, check the final submodel
      params._lambda_search = true;
      params._lambda = null;
      params._alpha = new double[]{0};
      params._prior = -1;
      params._max_iterations = 500;
      job.remove();
      // test the same data and model with prior, should get the same model except for the intercept
      job = new GLM(Key.make("prostate_model2"),"glm test simple poisson",params);
      model3 = job.trainModel().get();
      double lambda =  model3._output._submodels[model3._output._best_lambda_idx].lambda_value;
      params._lambda_search = false;
      params._lambda = new double[]{lambda};
      job.remove();
      ModelMetrics mm3 = ModelMetrics.getFromDKV(model3,fr);
      assertEquals("mse don't match, " + model3._output._training_metrics._MSE + " != " + mm3._MSE,model3._output._training_metrics._MSE,mm3._MSE,1e-8);
      assertEquals("res-devs don't match, " + ((ModelMetricsBinomialGLM)model3._output._training_metrics)._resDev + " != " + ((ModelMetricsBinomialGLM)mm3)._resDev,((ModelMetricsBinomialGLM)model3._output._training_metrics)._resDev, ((ModelMetricsBinomialGLM)mm3)._resDev,1e-4);
      fr.add("CAPSULE", fr.remove("CAPSULE"));
      fr.remove("ID").remove();
      DKV.put(fr._key,fr);
<<<<<<< HEAD
      DataInfo dinfo = new DataInfo(Key.make(),fr, null, 1, true, TransformType.NONE, DataInfo.TransformType.NONE, true, false, false, false, false);
=======
      DataInfo dinfo = new DataInfo(Key.make(),fr, null, 1, true, TransformType.NONE, DataInfo.TransformType.NONE, true, false, false, false, false, false);
>>>>>>> ac26cf2d
      new GLMIterationTaskTest(null,dinfo,1,params,true,model3.beta(),model3._ymu,null,model3).doAll(dinfo._adaptedFrame);
      score = model3.score(fr);
      mm3 = ModelMetrics.getFromDKV(model3,fr);

      assertEquals("mse don't match, " + model3._output._training_metrics._MSE + " != " + mm3._MSE,model3._output._training_metrics._MSE,mm3._MSE,1e-8);
      assertEquals("res-devs don't match, " + ((ModelMetricsBinomialGLM)model3._output._training_metrics)._resDev + " != " + ((ModelMetricsBinomialGLM)mm3)._resDev,((ModelMetricsBinomialGLM)model3._output._training_metrics)._resDev, ((ModelMetricsBinomialGLM)mm3)._resDev,1e-4);


      // test the same data and model with prior, should get the same model except for the intercept
      job = new GLM(Key.make("prostate_model2"),"glm test simple poisson",params);
      model4 = job.trainModel().get();
      assertEquals("mse don't match, " + model3._output._training_metrics._MSE + " != " + model4._output._training_metrics._MSE,model3._output._training_metrics._MSE,model4._output._training_metrics._MSE,1e-8);
      assertEquals("res-devs don't match, " + ((ModelMetricsBinomialGLM)model3._output._training_metrics)._resDev + " != " + ((ModelMetricsBinomialGLM)model4._output._training_metrics)._resDev,((ModelMetricsBinomialGLM)model3._output._training_metrics)._resDev, ((ModelMetricsBinomialGLM)model4._output._training_metrics)._resDev,1e-4);
      Frame fscore4 = model4.score(fr);
      ModelMetrics mm4 = ModelMetrics.getFromDKV(model4,fr);
      fscore4.delete();
      assertEquals("mse don't match, " + mm3._MSE + " != " + mm4._MSE,mm3._MSE,mm4._MSE,1e-8);
      assertEquals("res-devs don't match, " + ((ModelMetricsBinomialGLM)mm3)._resDev + " != " + ((ModelMetricsBinomialGLM)mm4)._resDev,((ModelMetricsBinomialGLM)mm3)._resDev, ((ModelMetricsBinomialGLM)mm4)._resDev,1e-4);
//      GLMValidation val2 = new GLMValidationTsk(params,model._ymu,rank(model.beta())).doAll(new Vec[]{fr.vec("CAPSULE"),score.vec("1")})._val;
//      assertEquals(val.residualDeviance(),val2.residualDeviance(),1e-6);
//      assertEquals(val.nullDeviance(),val2.nullDeviance(),1e-6);
    } finally {
      fr.delete();
      if(model != null)model.delete();
      if(model2 != null)model2.delete();
      if(model3 != null)model3.delete();
      if(model4 != null)model4.delete();
      if(score != null)score.delete();
      if( job != null ) job.remove();
      Scope.exit();
    }
  }

  @Test public void testSynthetic() throws Exception {
    GLM job = null;
    GLMModel model = null;
    Frame fr = parse_test_file("smalldata/glm_test/glm_test2.csv");
    Frame score = null;
    try {
      Scope.enter();
      GLMParameters params = new GLMParameters(Family.binomial);
      params._response_column = "response";
      // params._response = fr.find(params._response_column);
      params._ignored_columns = new String[]{"ID"};
      params._train = fr._key;
      params._lambda = new double[]{0};
      params._standardize = false;
      params._max_iterations = 20;
      job = new GLM(Key.make("glm_model"), "glm test simple poisson", params);
      model = job.trainModel().get();
      double [] beta = model.beta();
      System.out.println("beta = " + Arrays.toString(beta));
      assertEquals(auc(model), 1, 1e-4);
      score = model.score(fr);

      hex.ModelMetricsBinomial mm = hex.ModelMetricsBinomial.getFromDKV(model,fr);

      hex.AUC2 adata = mm._auc;
      assertEquals(auc(model), adata._auc, 1e-2);
    } finally {
      fr.remove();
      if(model != null)model.delete();
      if(score != null)score.delete();
      if( job != null ) job.remove();
      Scope.exit();
    }
  }

  @Ignore("PUBDEV-1839")
  public void testCitibikeReproPUBDEV1839() throws Exception {
    GLM job = null;
    GLMModel model = null;
    Frame tfr = parse_test_file("smalldata/jira/pubdev_1839_repro_train.csv");
    Frame vfr = parse_test_file("smalldata/jira/pubdev_1839_repro_test.csv");

    try {
      Scope.enter();
      GLMParameters params = new GLMParameters(Family.poisson);
      params._response_column = "bikes";
      params._train = tfr._key;
      params._valid = vfr._key;
      params._lambda = new double[]{1e-5};
      job = new GLM(Key.make("glm_model"), "glm test PUBDEV-1839", params);
      model = job.trainModel().get();

    } finally {
      tfr.remove();
      vfr.remove();
      if(model != null)model.delete();
      if( job != null ) job.remove();
      Scope.exit();
    }
  }


  /**
   * Test strong rules on arcene datasets (10k predictors, 100 rows).
   * Should be able to obtain good model (~100 predictors, ~1 explained deviance) with up to 250 active predictors.
   * Scaled down (higher lambda min, fewer lambdas) to run at reasonable speed (whole test takes 20s on my laptop).
   *
   * Test runs glm with gaussian on arcene dataset and verifies it gets all lambda while limiting maximum actove predictors to reasonably small number.
   * Compares the objective value to expected one.
   */
  @Test public void testArcene() throws InterruptedException, ExecutionException{
    GLM job = null;
    Key parsed = Key.make("arcene_parsed");
    Key modelKey = Key.make("arcene_model");
    GLMModel model = null;
    Frame fr = parse_test_file(parsed, "smalldata/glm_test/arcene.csv");
    try{
      Scope.enter();
      // test LBFGS with l1 pen
      GLMParameters params = new GLMParameters(Family.gaussian);
      params._solver = Solver.L_BFGS;
      params._response_column = fr._names[0];
      params._train = parsed;
      params._alpha = new double[]{0};

      job = new GLM(modelKey, "glm test simple poisson", params);
      job.trainModel().get();
      model = DKV.get(modelKey).get();
      model.delete();
      params = new GLMParameters(Family.gaussian);
      // params._response = 0;
      params._lambda = null;
      params._response_column = fr._names[0];
      params._train = parsed;
      params._lambda_search = true;
      params._nlambdas = 35;
      params._lambda_min_ratio = 0.18;
      params._max_iterations = 100000;
      params._max_active_predictors = 215;
      params._alpha = new double[]{1};
      for(Solver s: new Solver[]{/*Solver.L_BFGS,*/ Solver.IRLSM}) { // LBFGS lambda-search is too slow now
        params._solver = s;
        job = new GLM(modelKey, "glm test simple poisson", params);
        job.trainModel().get();
        model = DKV.get(modelKey).get();
        // assert on that we got all submodels (if strong rules work, we should be able to get the results with this many active predictors)
        assertEquals(params._nlambdas, model._output._submodels.length);
        // assert on the quality of the result, technically should compare objective value, but this should be good enough for now
        job.remove();
      }

      // test behavior when we can not fit within the active cols limit (should just bail out early and give us whatever it got)
      params = new GLMParameters(Family.gaussian);
      // params._response = 0;
      params._lambda = null;
      params._response_column = fr._names[0];
      params._train = parsed;
      params._lambda_search = true;
      params._nlambdas = 35;
      params._lambda_min_ratio = 0.18;
      params._max_active_predictors = 20;
      params._alpha = new double[]{1};
      job = new GLM(modelKey,"glm test simple poisson",params);
      job.trainModel().get();
      model = DKV.get(modelKey).get();
      assertTrue(model._output._submodels.length > 3);
      assertTrue(residualDeviance(model) <= 93);
    } finally {
      fr.delete();
      if(model != null)model.delete();
      if( job != null ) job.remove();
      Scope.exit();
    }
  }

}<|MERGE_RESOLUTION|>--- conflicted
+++ resolved
@@ -228,11 +228,7 @@
       params._use_all_factor_levels = true;
       fr.add("Useless", fr.remove("Useless"));
 
-<<<<<<< HEAD
-      dinfo = new DataInfo(Key.make(), fr, null, 1, params._use_all_factor_levels || params._lambda_search, params._standardize ? DataInfo.TransformType.STANDARDIZE : DataInfo.TransformType.NONE, DataInfo.TransformType.NONE, true, false, false, false, false);
-=======
       dinfo = new DataInfo(Key.make(), fr, null, 1, params._use_all_factor_levels || params._lambda_search, params._standardize ? DataInfo.TransformType.STANDARDIZE : DataInfo.TransformType.NONE, DataInfo.TransformType.NONE, true, false, false, false, false, false);
->>>>>>> ac26cf2d
       DKV.put(dinfo._key, dinfo);
 
       double[] beta = MemoryManager.malloc8d(dinfo.fullN() + 1);
@@ -297,11 +293,7 @@
       params._use_all_factor_levels = true;
       fr.add("Useless", fr.remove("Useless"));
 
-<<<<<<< HEAD
-      dinfo = new DataInfo(Key.make(), fr, null, 1, params._use_all_factor_levels || params._lambda_search, params._standardize ? DataInfo.TransformType.STANDARDIZE : DataInfo.TransformType.NONE, DataInfo.TransformType.NONE, true, false, false, false, false);
-=======
       dinfo = new DataInfo(Key.make(), fr, null, 1, params._use_all_factor_levels || params._lambda_search, params._standardize ? DataInfo.TransformType.STANDARDIZE : DataInfo.TransformType.NONE, DataInfo.TransformType.NONE, true, false, false, false, false, false);
->>>>>>> ac26cf2d
       DKV.put(dinfo._key,dinfo);
       double [] beta = MemoryManager.malloc8d(dinfo.fullN()+1);
       Random rnd = new Random(987654321);
@@ -318,11 +310,7 @@
       params = new GLMParameters(Family.gaussian, Family.gaussian.defaultLink, new double[]{0}, new double[]{0}, 0, 0);
       params._use_all_factor_levels = false;
       dinfo.remove();
-<<<<<<< HEAD
-      dinfo = new DataInfo(Key.make(), fr, null, 1, params._use_all_factor_levels || params._lambda_search, params._standardize ? DataInfo.TransformType.STANDARDIZE : DataInfo.TransformType.NONE, DataInfo.TransformType.NONE, true, false, false, false, false);
-=======
       dinfo = new DataInfo(Key.make(), fr, null, 1, params._use_all_factor_levels || params._lambda_search, params._standardize ? DataInfo.TransformType.STANDARDIZE : DataInfo.TransformType.NONE, DataInfo.TransformType.NONE, true, false, false, false, false, false);
->>>>>>> ac26cf2d
       DKV.put(dinfo._key,dinfo);
       beta = MemoryManager.malloc8d(dinfo.fullN()+1);
       rnd = new Random(1987654321);
@@ -340,11 +328,7 @@
       params._train = parsed;
       params._lambda = new double[]{0};
       params._use_all_factor_levels = true;
-<<<<<<< HEAD
-      dinfo = new DataInfo(Key.make(), fr, null, 1, params._use_all_factor_levels || params._lambda_search, params._standardize ? DataInfo.TransformType.STANDARDIZE : DataInfo.TransformType.NONE, DataInfo.TransformType.NONE, true, false, false, false, false);
-=======
       dinfo = new DataInfo(Key.make(), fr, null, 1, params._use_all_factor_levels || params._lambda_search, params._standardize ? DataInfo.TransformType.STANDARDIZE : DataInfo.TransformType.NONE, DataInfo.TransformType.NONE, true, false, false, false, false, false);
->>>>>>> ac26cf2d
       DKV.put(dinfo._key,dinfo);
       beta = MemoryManager.malloc8d(dinfo.fullN()+1);
       rnd = new Random(987654321);
@@ -558,11 +542,7 @@
       fr.remove("ID").remove();
       DKV.put(fr._key, fr);
       // now check the gradient
-<<<<<<< HEAD
-      DataInfo dinfo = new DataInfo(Key.make(),fr, null, 1, true, TransformType.NONE, DataInfo.TransformType.NONE, true, false, false, false, false);
-=======
       DataInfo dinfo = new DataInfo(Key.make(),fr, null, 1, true, TransformType.NONE, DataInfo.TransformType.NONE, true, false, false, false, false, false);
->>>>>>> ac26cf2d
       LBFGS_LogisticGradientTask lt = (LBFGS_LogisticGradientTask)new LBFGS_LogisticGradientTask(dinfo,params,0,beta,1.0/380.0, null).doAll(dinfo._adaptedFrame);
       double [] grad = lt._gradient;
       String [] names = model.dinfo().coefNames();
@@ -631,11 +611,7 @@
       model = DKV.get(modelKey).get();
       fr.add("CAPSULE", fr.remove("CAPSULE"));
       // now check the gradient
-<<<<<<< HEAD
-      DataInfo dinfo = new DataInfo(Key.make(),fr, null, 1, true, TransformType.NONE, DataInfo.TransformType.NONE, true, false, false, false, false);
-=======
       DataInfo dinfo = new DataInfo(Key.make(),fr, null, 1, true, TransformType.NONE, DataInfo.TransformType.NONE, true, false, false, false, false, false);
->>>>>>> ac26cf2d
       // todo: remove, result from h2o.1
       // beta = new double[]{0.06644411112189823, -0.11172826074033719, 9.77360531534266, -9.972691681370678, 0.24664516432994327, -0.12369381230741447, 0.11330593275731994, -19.64465932744036};
       LBFGS_LogisticGradientTask lt = (LBFGS_LogisticGradientTask) new LBFGS_LogisticGradientTask(dinfo, params, 0, beta_1, 1.0 / 380.0, null).doAll(dinfo._adaptedFrame);
@@ -832,11 +808,7 @@
     Key k = Key.make("TestData");
     Frame f = new Frame(v01,v02,v03,v04,v05,v05,v06,v07,v08,v09,v10,v11,v12);
     DKV.put(k,f);
-<<<<<<< HEAD
-    DataInfo dinfo = new DataInfo(Key.make(),f, null, 1, true, DataInfo.TransformType.STANDARDIZE, DataInfo.TransformType.NONE, true, false, false, false, false);
-=======
     DataInfo dinfo = new DataInfo(Key.make(),f, null, 1, true, DataInfo.TransformType.STANDARDIZE, DataInfo.TransformType.NONE, true, false, false, false, false, false);
->>>>>>> ac26cf2d
     GLMParameters params = new GLMParameters(Family.gaussian);
     final GLMIterationTask glmtSparse = new GLMIterationTask(null, dinfo, 1e-5, params, false, null, 0, null, null).setSparse(true).doAll(dinfo._adaptedFrame);
     final GLMIterationTask glmtDense = new GLMIterationTask(null, dinfo, 1e-5, params, false, null, 0, null, null).setSparse(false).doAll(dinfo._adaptedFrame);
@@ -909,11 +881,7 @@
       params._train = frMM._key;
       params._use_all_factor_levels = true;
       // test the gram
-<<<<<<< HEAD
-      DataInfo dinfo = new DataInfo(Key.make(),frMM, null, 1, true, DataInfo.TransformType.STANDARDIZE, DataInfo.TransformType.NONE, true, false, false, false, false);
-=======
       DataInfo dinfo = new DataInfo(Key.make(),frMM, null, 1, true, DataInfo.TransformType.STANDARDIZE, DataInfo.TransformType.NONE, true, false, false, false, false, false);
->>>>>>> ac26cf2d
       GLMIterationTask glmt = new GLMIterationTask(null,dinfo,1e-5,params,false,null,0,null, null).doAll(dinfo._adaptedFrame);
       for(int i = 0; i < glmt._xy.length; ++i) {
         for(int j = 0; j <= i; ++j ) {
@@ -1241,11 +1209,7 @@
       fr.add("CAPSULE", fr.remove("CAPSULE"));
       fr.remove("ID").remove();
       DKV.put(fr._key,fr);
-<<<<<<< HEAD
-      DataInfo dinfo = new DataInfo(Key.make(),fr, null, 1, true, TransformType.NONE, DataInfo.TransformType.NONE, true, false, false, false, false);
-=======
       DataInfo dinfo = new DataInfo(Key.make(),fr, null, 1, true, TransformType.NONE, DataInfo.TransformType.NONE, true, false, false, false, false, false);
->>>>>>> ac26cf2d
       new GLMIterationTaskTest(null,dinfo,1,params,true,model3.beta(),model3._ymu,null,model3).doAll(dinfo._adaptedFrame);
       score = model3.score(fr);
       mm3 = ModelMetrics.getFromDKV(model3,fr);
