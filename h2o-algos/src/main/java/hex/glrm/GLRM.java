package hex.glrm;

import Jama.Matrix;
import Jama.QRDecomposition;
import Jama.SingularValueDecomposition;

import hex.*;
import hex.gram.Gram;
import hex.gram.Gram.*;
import hex.kmeans.KMeans;
import hex.kmeans.KMeansModel;
import hex.schemas.GLRMV3;
import hex.glrm.GLRMModel.GLRMParameters;
import hex.schemas.ModelBuilderSchema;
import hex.svd.SVD;
import hex.svd.SVDModel;

import water.*;
import water.fvec.Chunk;
import water.fvec.Frame;
import water.fvec.NewChunk;
import water.fvec.Vec;
import water.util.ArrayUtils;
import water.util.Log;
import water.util.RandomUtils;
import water.util.TwoDimTable;

import java.util.Arrays;
import java.util.Random;

/**
 * Generalized Low Rank Models
 * <a href = "http://web.stanford.edu/~boyd/papers/pdf/glrm.pdf">Generalized Low Rank Models</a>
 * @author anqi_fu
 */
public class GLRM extends ModelBuilder<GLRMModel,GLRMModel.GLRMParameters,GLRMModel.GLRMOutput> {
  // Convergence tolerance
  private final double TOLERANCE = 1e-6;

  // Number of columns in training set (p)
  private transient int _ncolA;
  private transient int _ncolY;    // With categoricals expanded into 0/1 indicator cols

  // Number of columns in fitted X matrix (k)
  private transient int _ncolX;

  @Override public ModelBuilderSchema schema() {
    return new GLRMV3();
  }

  @Override public Job<GLRMModel> trainModel() {
    return start(new GLRMDriver(), 0);
  }

  @Override public ModelCategory[] can_build() {
    return new ModelCategory[]{ModelCategory.Clustering};
  }

  @Override public BuilderVisibility builderVisibility() { return BuilderVisibility.Experimental; };

  public enum Initialization {
    SVD, PlusPlus, User
  }

  // Called from an http request
  public GLRM(GLRMParameters parms) {
    super("GLRM", parms);
    init(false);
  }

  @Override public void init(boolean expensive) {
    super.init(expensive);
    if (_parms._loading_key == null) _parms._loading_key = Key.make("GLRMLoading_" + Key.rand());
    if (_parms._gamma_x < 0) error("_gamma_x", "gamma must be a non-negative number");
    if (_parms._gamma_y < 0) error("_gamma_y", "gamma_y must be a non-negative number");
    if (_parms._max_iterations < 1 || _parms._max_iterations > 1e6)
      error("_max_iterations", "max_iterations must be between 1 and 1e6 inclusive");
    if (_parms._init_step_size <= 0)
      error ("_init_step_size", "init_step_size must be a positive number");
    if (_parms._min_step_size < 0 || _parms._min_step_size > _parms._init_step_size)
      error("_min_step_size", "min_step_size must be between 0 and " + _parms._init_step_size);

    if (_train == null) return;
    if (_train.numCols() < 2) error("_train", "_train must have more than one column");

    // TODO: Initialize _parms._k = min(ncol(_train), nrow(_train)) if not set
    int k_min = (int) Math.min(_train.numCols(), _train.numRows());
    if (_parms._k < 1 || _parms._k > k_min) error("_k", "_k must be between 1 and " + k_min);
    if (null != _parms._user_points) { // Check dimensions of user-specified centers
      if (_parms._user_points.get().numCols() != _train.numCols())
        error("_user_points", "The user-specified points must have the same number of columns (" + _train.numCols() + ") as the training observations");
      else if (_parms._user_points.get().numRows() != _parms._k)
        error("_user_points", "The user-specified points must have k = " + _parms._k + " rows");
      else {
        int zero_vec = 0;
        Vec[] centersVecs = _parms._user_points.get().vecs();
        for (int c = 0; c < _train.numCols(); c++) {
          if(centersVecs[c].naCnt() > 0) {
            error("_user_points", "The user-specified points cannot contain any missing values"); break;
          } else if(centersVecs[c].isConst() && centersVecs[c].max() == 0)
            zero_vec++;
        }
        if (zero_vec == _train.numCols())
          error("_user_points", "The user-specified points cannot all be zero");
      }
    }

    _ncolX = _parms._k;
    _ncolA = _train.numCols();
  }

  // Squared Frobenius norm of a matrix (sum of squared entries)
  public static double frobenius2(double[][] x) {
    if(x == null) return 0;

    double frob = 0;
    for(int i = 0; i < x.length; i++) {
      for(int j = 0; j < x[0].length; j++)
        frob += x[i][j] * x[i][j];
    }
    return frob;
  }

  // Transform each column of a 2-D array, assuming categoricals sorted before numeric cols
  public static double[][] transform(double[][] centers, double[] normSub, double[] normMul, int ncats, int nnums) {
    int K = centers.length;
    int N = centers[0].length;
    assert ncats + nnums == N;
    double[][] value = new double[K][N];
    double[] means = normSub == null ? MemoryManager.malloc8d(nnums) : normSub;
    double[] mults = normMul == null ? MemoryManager.malloc8d(nnums) : normMul;

    for (int clu = 0; clu < K; clu++) {
      System.arraycopy(centers[clu], 0, value[clu], 0, ncats);
      for (int col = 0; col < nnums; col++)
        value[clu][ncats+col] = (centers[clu][ncats+col] - means[col]) * mults[col];
    }
    return value;
  }

  // More efficient implementation assuming sdata cols aligned with adaptedFrame
  public static double[][] expandCats(double[][] sdata, DataInfo dinfo) {
    if(sdata == null || dinfo._cats == 0) return sdata;
    assert sdata[0].length == dinfo._adaptedFrame.numCols();

    // Column count for expanded matrix
    int catsexp = dinfo._catOffsets[dinfo._catOffsets.length-1];
    double[][] cexp = new double[sdata.length][catsexp + dinfo._nums];

    // Expand out categorical columns
    int cidx;
    for(int j = 0; j < dinfo._cats; j++) {
      for(int i = 0; i < sdata.length; i++) {
        if (Double.isNaN(sdata[i][j])) {
          if (dinfo._catMissing[j] == 0) continue;   // Skip if entry missing and no NA bucket. All indicators will be zero.
          else cidx = dinfo._catOffsets[j+1]-1;     // Otherwise, missing value turns into extra (last) factor
        } else
          cidx = dinfo.getCategoricalId(j, (int)sdata[i][j]);
        if(cidx >= 0) cexp[i][cidx] = 1;  // Ignore categorical levels outside domain
      }
    }

    // Copy over numeric columns
    for(int j = 0; j < dinfo._nums; j++) {
      for(int i = 0; i < sdata.length; i++)
        cexp[i][catsexp+j] = sdata[i][dinfo._cats+j];
    }
    return cexp;
  }

  class GLRMDriver extends H2O.H2OCountedCompleter<GLRMDriver> {

    // Initialize Y matrix
    public double[][] initialY(DataInfo dinfo) {
      double[][] centers, centers_exp;

      if (null != _parms._user_points) { // User-specified starting points
        Vec[] centersVecs = _parms._user_points.get().vecs();
        centers = new double[_parms._k][_ncolA];

        // Get the centers and put into array
        for (int c = 0; c < _ncolA; c++) {
          for (int r = 0; r < _parms._k; r++)
            centers[r][c] = centersVecs[c].at(r);
        }

        // Permute cluster columns to align with dinfo and expand out categoricals
        centers = ArrayUtils.permuteCols(centers, dinfo._permutation);
        centers_exp = expandCats(centers, dinfo);

      } else if (_parms._init == Initialization.SVD) {  // Run SVD and use right singular vectors as initial Y
        SVDModel.SVDParameters parms = new SVDModel.SVDParameters();
        parms._train = _parms._train;
        parms._ignored_columns = _parms._ignored_columns;
        parms._ignore_const_cols = _parms._ignore_const_cols;
        parms._drop_na20_cols = _parms._drop_na20_cols;
        parms._score_each_iteration = _parms._score_each_iteration;
        parms._useAllFactorLevels = true;   // Since GLRM requires Y matrix to have fully expanded ncols
        parms._nv = _parms._k;
        parms._max_iterations = _parms._max_iterations;
        parms._transform = _parms._transform;
        parms._seed = _parms._seed;
        parms._only_v = true;

        SVDModel svd = null;
        SVD job = null;
        try {
          job = new SVD(parms);
          svd = job.trainModel().get();
        } finally {
          if (job != null) job.remove();
          if (svd != null) svd.remove();
        }

        // Ensure SVD centers align with adapted training frame cols
        assert svd._output._permutation.length == dinfo._permutation.length;
        for(int i = 0; i < dinfo._permutation.length; i++)
          assert svd._output._permutation[i] == dinfo._permutation[i];
        centers_exp = ArrayUtils.transpose(svd._output._v);

      } else {  // Run k-means++ and use resulting cluster centers as initial Y
        KMeansModel.KMeansParameters parms = new KMeansModel.KMeansParameters();
        parms._train = _parms._train;
        parms._ignored_columns = _parms._ignored_columns;
        parms._ignore_const_cols = _parms._ignore_const_cols;
        parms._drop_na20_cols = _parms._drop_na20_cols;
        parms._score_each_iteration = _parms._score_each_iteration;
        parms._init = KMeans.Initialization.PlusPlus;
        parms._k = _parms._k;
        parms._max_iterations = _parms._max_iterations;
        parms._standardize = true;
        parms._seed = _parms._seed;

        KMeansModel km = null;
        KMeans job = null;
        try {
          job = new KMeans(parms);
          km = job.trainModel().get();
        } finally {
          if (job != null) job.remove();
          if (km != null) km.remove();
        }

        // Permute cluster columns to align with dinfo, normalize nums, and expand out cats to indicator cols
        centers = ArrayUtils.permuteCols(km._output._centers_raw, dinfo.mapNames(km._output._names));
        centers = transform(centers, dinfo._normSub, dinfo._normMul, dinfo._cats, dinfo._nums);
        centers_exp = expandCats(centers, dinfo);
      }
      _ncolY = centers_exp[0].length;

      // If all centers are zero or any are NaN, initialize to standard normal random matrix
      double frob = frobenius2(centers_exp);
      if(frob == 0 || Double.isNaN(frob)) {
        warn("_init", "Initialization failed. Setting initial Y to standard normal random matrix instead...");
        centers_exp = ArrayUtils.gaussianArray(_parms._k, _ncolY);
      }
      return centers_exp;
    }

    // Stopping criteria
    private boolean isDone(GLRMModel model, int steps_in_row, double step) {
      if (!isRunning()) return true;  // Stopped/cancelled

      // Stopped for running out of iterations
      if (model._output._iterations >= _parms._max_iterations) return true;

      // Stopped for falling below minimum step size
      if (step <= _parms._min_step_size) return true;

      // Stopped when enough steps and average decrease in objective per iteration < TOLERANCE
      if (model._output._iterations > 10 && steps_in_row > 3 &&
              Math.abs(model._output._avg_change_obj) < TOLERANCE) return true;
      return false;       // Not stopping
    }

    public Cholesky regularizedCholesky(Gram gram, int max_attempts) {
      int attempts = 0;
      double addedL2 = 0;   // TODO: Should I report this to the user?
      Cholesky chol = gram.cholesky(null);
      while(!chol.isSPD() && attempts < max_attempts) {
        if(addedL2 == 0) addedL2 = 1e-5;
        else addedL2 *= 10;
        ++attempts;
        gram.addDiag(addedL2); // try to add L2 penalty to make the Gram SPD
        Log.info("Added L2 regularization = " + addedL2 + " to diagonal of X Gram matrix");
        gram.cholesky(chol);
      }
      if(!chol.isSPD())
        throw new Gram.NonSPDMatrixException();
      return chol;
    }
    public Cholesky regularizedCholesky(Gram gram) {
      return regularizedCholesky(gram, 10);
    }

    // Recover eigenvalues and eigenvectors of XY
    public void recoverPCA(GLRMModel model, DataInfo xinfo) {
      // NOTE: Gram computes X'X/n where n = nrow(A) = number of rows in training set
      GramTask xgram = new GramTask(self(), xinfo).doAll(xinfo._adaptedFrame);
      Cholesky xxchol = regularizedCholesky(xgram._gram);

      // R from QR decomposition of X = QR is upper triangular factor of Cholesky of X'X
      // Gram = X'X/n = LL' -> X'X = (L*sqrt(n))(L'*sqrt(n))
      Matrix x_r = new Matrix(xxchol.getL()).transpose();
      x_r = x_r.times(Math.sqrt(_train.numRows()));

      QRDecomposition yt_qr = new QRDecomposition(new Matrix(model._output._archetypes));
      Matrix yt_r = yt_qr.getR();   // S from QR decomposition of Y' = ZS
      Matrix rrmul = x_r.times(yt_r.transpose());
      SingularValueDecomposition rrsvd = new SingularValueDecomposition(rrmul);   // RS' = U \Sigma V'

      // Eigenvectors are V'Z' = (ZV)'
      Matrix eigvec = yt_qr.getQ().times(rrsvd.getV());
      model._output._eigenvectors_raw = eigvec.getArray();

      String[] colTypes = new String[_parms._k];
      String[] colFormats = new String[_parms._k];
      String[] colHeaders = new String[_parms._k];
      Arrays.fill(colTypes, "double");
      Arrays.fill(colFormats, "%5f");
      for(int i = 0; i < colHeaders.length; i++) colHeaders[i] = "PC" + String.valueOf(i+1);
      model._output._eigenvectors = new TwoDimTable("Rotation", null, _train.names(),
              colHeaders, colTypes, colFormats, "", new String[_train.numCols()][], model._output._eigenvectors_raw);

      // Calculate standard deviations from \Sigma
      // Note: Singular values ordered in weakly descending order by algorithm
      double[] sval = rrsvd.getSingularValues();
      double[] sdev = new double[sval.length];
      double[] pcvar = new double[sval.length];
      double tot_var = 0;
      double dfcorr = 1.0 / Math.sqrt(_train.numRows() - 1.0);
      for(int i = 0; i < sval.length; i++) {
        sdev[i] = dfcorr * sval[i];   // Correct since degrees of freedom = n-1
        pcvar[i] = sdev[i] * sdev[i];
        tot_var += pcvar[i];
      }
      model._output._std_deviation = sdev;

      // Calculate proportion of variance explained
      double[] prop_var = new double[sval.length];    // Proportion of total variance
      double[] cum_var = new double[sval.length];    // Cumulative proportion of total variance
      for(int i = 0; i < sval.length; i++) {
        prop_var[i] = pcvar[i] / tot_var;
        cum_var[i] = i == 0 ? prop_var[0] : cum_var[i-1] + prop_var[i];
      }
      model._output._pc_importance = new TwoDimTable("Importance of components", null,
              new String[] { "Standard deviation", "Proportion of Variance", "Cumulative Proportion" },
              colHeaders, colTypes, colFormats, "", new String[3][], new double[][] { sdev, prop_var, cum_var });
    }

    @Override protected void compute2() {
      GLRMModel model = null;
      DataInfo dinfo = null, xinfo = null, tinfo = null;
      Frame fr = null, x = null;

      try {
        _parms.read_lock_frames(GLRM.this); // Fetch & read-lock input frames
        init(true);
        if (error_count() > 0) throw new IllegalArgumentException("Found validation errors: " + validationErrors());

        // The model to be built
        model = new GLRMModel(dest(), _parms, new GLRMModel.GLRMOutput(GLRM.this));
        model.delete_and_lock(_key);

        // 0) a) Initialize X matrix to random numbers
        // Jam A and X into a single frame for distributed computation
        // [A,X,W] A is read-only training data, X is matrix from prior iteration, W is working copy of X this iteration
        Vec[] vecs = new Vec[_ncolA + 2*_ncolX];
        for (int i = 0; i < _ncolA; i++) vecs[i] = _train.vec(i);
        for (int i = _ncolA; i < vecs.length; i++) vecs[i] = _train.anyVec().makeRand(_parms._seed);
        fr = new Frame(null, vecs);
        dinfo = new DataInfo(Key.make(), fr, null, 0, true, _parms._transform, DataInfo.TransformType.NONE, false, false);
        DKV.put(dinfo._key, dinfo);

        // Save standardization vectors for use in scoring later
        model._output._normSub = dinfo._normSub == null ? new double[dinfo._nums] : dinfo._normSub;
        if(dinfo._normMul == null) {
          model._output._normMul = new double[dinfo._nums];
          Arrays.fill(model._output._normMul, 1.0);
        } else
          model._output._normMul = dinfo._normMul;

        // TODO: Get rid of this once testing against R is finished
        final double[] normSub = model._output._normSub;
        final double[] normMul = model._output._normMul;
        final int ncats = dinfo._cats;
        new MRTask() {
          @Override public void map(Chunk cs[]) {
            for(int row = 0; row < cs[0]._len; row++) {
              for(int col = 0; col < _ncolX; col++) {
                double x = (cs[ncats+col].atd(row) - normSub[col]) * normMul[col];
                chk_xold(cs,col,_ncolA).set(row,x);
                chk_xnew(cs,col,_ncolA,_ncolX).set(row,x);
              }
            }
          }
        }.doAll(dinfo._adaptedFrame);

        // 0) b) Initialize Y matrix
        double nobs = _train.numRows() * _train.numCols();
        // for(int i = 0; i < _train.numCols(); i++) nobs -= _train.vec(i).naCnt();   // TODO: Should we count NAs?
        tinfo = new DataInfo(Key.make(), _train, null, 0, true, _parms._transform, DataInfo.TransformType.NONE, false, false);
        DKV.put(tinfo._key, tinfo);
        double[][] yt = ArrayUtils.transpose(initialY(tinfo));

        // Compute initial objective function
        ObjCalc objtsk = new ObjCalc(dinfo, _parms, yt, _ncolA, _ncolX, model._output._normSub, model._output._normMul, true).doAll(dinfo._adaptedFrame);
        model._output._objective = objtsk._loss + _parms._gamma_x * objtsk._xold_reg + _parms._gamma_y * _parms.regularize_y(yt);
        model._output._iterations = 0;
        model._output._avg_change_obj = 2 * TOLERANCE;    // Run at least 1 iteration

        boolean overwriteX = false;
        double step = _parms._init_step_size;   // Initial step size
        int steps_in_row = 0;                   // Keep track of number of steps taken that decrease objective

        while (!isDone(model, steps_in_row, step)) {
          // TODO: Should step be divided by number of original or expanded (with 0/1 categorical) cols?
          // 1) Update X matrix given fixed Y
          UpdateX xtsk = new UpdateX(dinfo, _parms, yt, step/_ncolA, overwriteX, _ncolA, _ncolX, model._output._normSub, model._output._normMul);
          xtsk.doAll(dinfo._adaptedFrame);

          // 2) Update Y matrix given fixed X
          UpdateY ytsk = new UpdateY(dinfo, _parms, yt, step/_ncolA, _ncolA, _ncolX, model._output._normSub, model._output._normMul);
          double[][] ytnew = ytsk.doAll(dinfo._adaptedFrame)._ytnew;

          // 3) Compute average change in objective function
          objtsk = new ObjCalc(dinfo, _parms, ytnew, _ncolA, _ncolX, model._output._normSub, model._output._normMul).doAll(dinfo._adaptedFrame);
          double obj_new = objtsk._loss + _parms._gamma_x * xtsk._xreg + _parms._gamma_y * ytsk._yreg;
          model._output._avg_change_obj = (model._output._objective - obj_new) / nobs;
          model._output._iterations++;

          // step = 1.0 / model._output._iterations;   // Step size \alpha_k = 1/iters
          if(model._output._avg_change_obj > 0) {   // Objective decreased this iteration
            yt = ytnew;
            model._output._objective = obj_new;
            step *= 1.05;
            steps_in_row = Math.max(1, steps_in_row+1);
            overwriteX = true;
          } else {    // If objective increased, re-run with smaller step size
            step = step / Math.max(1.5, -steps_in_row);
            steps_in_row = Math.min(0, steps_in_row-1);
            overwriteX = false;
            // Log.info("Iteration " + model._output._iterations + ": Objective increased to " + model._output._objective + "; reducing step size to " + step);
          }
          model.update(_key); // Update model in K/V store
          update(1);          // One unit of work
        }

        // 4) Save solution to model output
        // Save X frame for user reference later
        Vec[] xvecs = new Vec[_ncolX];
        for (int i = 0; i < _ncolX; i++) xvecs[i] = fr.vec(idx_xnew(i, _ncolA, _ncolX));
        x = new Frame(_parms._loading_key, null, xvecs);
        xinfo = new DataInfo(Key.make(), x, null, 0, true, DataInfo.TransformType.NONE, DataInfo.TransformType.NONE, false, false);
        DKV.put(x._key, x);
        DKV.put(xinfo._key, xinfo);
        model._output._loading_key = _parms._loading_key;

        model._output._archetypes = yt;
        model._output._step_size = step;
        if (_parms._recover_pca) recoverPCA(model, xinfo);

        // Optional: This computes XY, but do we need it?
        // BMulTask tsk = new BMulTask(self(), xinfo, yt).doAll(dinfo._adaptedFrame.numCols(), xinfo._adaptedFrame);
        // tsk.outputFrame(_parms._destination_key, _train._names, null);
        done();
      } catch (Throwable t) {
        Job thisJob = DKV.getGet(_key);
        if (thisJob._state == JobState.CANCELLED) {
          Log.info("Job cancelled by user.");
        } else {
          t.printStackTrace();
          failed(t);
          throw t;
        }
      } finally {
        _parms.read_unlock_frames(GLRM.this);
        if (model != null) model.unlock(_key);
        if (dinfo != null) dinfo.remove();
        if (xinfo != null) xinfo.remove();
        if (tinfo != null) tinfo.remove();
        // if (x != null && !_parms._keep_loading) x.delete();
        // Clean up old copy of X matrix
        if (fr != null) {
          for(int i = 0; i < _ncolX; i++)
            fr.vec(idx_xold(i, _ncolA)).remove();
        }
      }
      tryComplete();
    }

    Key self() {
      return _key;
    }
  }

  // In chunk, first _ncolA cols are A, next _ncolX cols are X
  protected static int idx_xold(int c, int ncolA) { return ncolA+c; }
  protected static int idx_xnew(int c, int ncolA, int ncolX) { return ncolA+ncolX+c; }
  protected static int idx_ycat(int c, int level, DataInfo dinfo) {   // TODO: Deal with case of missing bucket
    // assert !Double.isNaN(level) && level >= 0 && level < dinfo._catLvls[c].length;
    assert dinfo._adaptedFrame.domains() != null : "Domain of categorical column cannot be null";
    assert !Double.isNaN(level) && level >= 0 && level < dinfo._adaptedFrame.domains()[c].length;
    return dinfo._catOffsets[c]+level;
  }
  protected static int idx_ynum(int c, DataInfo dinfo) {
    return dinfo._catOffsets[dinfo._catOffsets.length-1]+c;
  }
  protected static Chunk chk_xold(Chunk chks[], int c, int ncolA) { return chks[ncolA+c]; }
  protected static Chunk chk_xnew(Chunk chks[], int c, int ncolA, int ncolX) { return chks[ncolA+ncolX+c]; }

  protected static double[][] yt_block(double[][] yt, int cidx, DataInfo dinfo) {
    return yt_block(yt, cidx, dinfo, false);
  }
  protected static double[][] yt_block(double[][] yt, int cidx, DataInfo dinfo, boolean transpose) {
    int catlvls = dinfo._adaptedFrame.domains() == null ? 1 : dinfo._adaptedFrame.domains()[cidx].length;
    // double[][] block = new double[dinfo._catLvls[cidx].length][yt[0].length];

    double[][] block;
    if(transpose) {
      block = new double[yt[0].length][catlvls];
      for (int col = 0; col < block.length; col++) {
        for (int level = 0; level < block[0].length; level++) {
          block[col][level] = yt[idx_ycat(cidx, level, dinfo)][col];
        }
      }
    } else {
      block = new double[catlvls][yt[0].length];
      for (int col = 0; col < block[0].length; col++) {
        for (int level = 0; level < block.length; level++) {
          block[level][col] = yt[idx_ycat(cidx, level, dinfo)][col];
        }
      }
    }
    return block;
  }

  private static class UpdateX extends MRTask<UpdateX> {
    // Input
    DataInfo _dinfo;
    GLRMParameters _parms;
    final double _alpha;      // Step size divided by num cols in A
    final boolean _update;    // Should we update X from working copy?
    final double[][] _yt;     // _yt = Y' (transpose of Y)
    final int _ncolA;         // Number of cols in training frame
    final int _ncolX;         // Number of cols in X (k)
    final double[] _normSub;  // For standardizing training data
    final double[] _normMul;

    // Output
    double _loss;    // Loss evaluated on A - XY using new X (and current Y)
    double _xreg;    // Regularization evaluated on new X

    UpdateX(DataInfo dinfo, GLRMParameters parms, double[][] yt, double alpha, boolean update, int ncolA, int ncolX, double[] normSub, double[] normMul) {
      assert yt != null && yt[0].length == ncolX;
      _parms = parms;
      _yt = yt;
      _alpha = alpha;
      _update = update;
      _ncolA = ncolA;
      _ncolX = ncolX;

      // dinfo contains [A,X,W], but we only use its info on A (cols 1 to ncolA)
      assert dinfo._cats <= ncolA;
      _dinfo = dinfo;
      _normSub = normSub;
      _normMul = normMul;
    }

    @Override public void map(Chunk[] cs) {
      assert (_ncolA + 2*_ncolX) == cs.length;
      double[] a = new double[_ncolA];
      Random rand = RandomUtils.getRNG(_parms._seed + cs[0].start());
      _loss = _xreg = 0;

      for(int row = 0; row < cs[0]._len; row++) {
        double[] grad = new double[_ncolX];
        double[] xnew = new double[_ncolX];

        // Copy old working copy of X to current X if requested
        if(_update) {
          for(int k = 0; k < _ncolX; k++)
            chk_xold(cs,k,_ncolA).set(row, chk_xnew(cs,k,_ncolA,_ncolX).atd(row));
        }

        // Compute gradient of objective at row
        // Categorical columns
        for(int j = 0; j < _dinfo._cats; j++) {
          a[j] = cs[j].atd(row);
          if(Double.isNaN(a[j])) continue;   // Skip missing observations in row

          // Calculate x_i * Y_j where Y_j is sub-matrix corresponding to categorical col j
          // double[] xy = new double[_dinfo._catLvls[j].length];
          double[] xy = new double[_dinfo._adaptedFrame.domains()[j].length];
          for(int level = 0; level < xy.length; level++) {
            for(int k = 0; k < _ncolX; k++) {
              xy[level] += chk_xold(cs,k,_ncolA).atd(row) * _yt[idx_ycat(j,level,_dinfo)][k];
            }
          }

          // Gradient wrt x_i is matrix product \grad L_{i,j}(x_i * Y_j, A_{i,j}) * Y_j'
          double[] weight = _parms.mlgrad(xy, (int)a[j]);
          double[][] ytsub = yt_block(_yt,j,_dinfo);
          for(int k = 0; k < _ncolX; k++) {
            for(int c = 0; c < weight.length; c++)
              grad[k] += weight[c] * ytsub[c][k];
          }
        }

        // Numeric columns
        for(int j = _dinfo._cats; j < _ncolA; j++) {
          int yidx = idx_ynum(j-_dinfo._cats,_dinfo);
          a[j] = cs[j].atd(row);
          if(Double.isNaN(a[j])) continue;   // Skip missing observations in row

          // Inner product x_i * y_j
          double xy = 0;
          for(int k = 0; k < _ncolX; k++)
            xy += chk_xold(cs,k,_ncolA).atd(row) * _yt[yidx][k];

          // Sum over y_j weighted by gradient of loss \grad L_{i,j}(x_i * y_j, A_{i,j})
          double weight = _parms.lgrad(xy, (a[j] - _normSub[j]) * _normMul[j]);
          for(int k = 0; k < _ncolX; k++)
            grad[k] += weight * _yt[yidx][k];
        }

        // Update row x_i of working copy with new values
        double[] u = new double[_ncolX];
        for(int k = 0; k < _ncolX; k++) {
          double xold = chk_xold(cs,k,_ncolA).atd(row);   // Old value of x_i
<<<<<<< HEAD
          u[k] = xold - _alpha * grad[k];
          // xnew[k] = _parms.rproxgrad_x(xold - _alpha * grad[k], _alpha);  // Proximal gradient
          // chk_xnew(cs,k,_ncolA,_ncolX).set(row, xnew[k]);
          // _xreg += _parms.regularize_x(xnew[k]);
=======
          xnew[k] = _parms.rproxgrad_x(xold - _alpha * grad[k], _alpha);  // Proximal gradient
          chk_xnew(cs,k,_ncolA,_ncolX).set(row, xnew[k]);
          _xreg += _parms.regularize_x(xnew[k]);
>>>>>>> e159a6ee
        }
        xnew = _parms.rproxgrad_x(u, _alpha, rand);
        _xreg += _parms.regularize_x(xnew);
        for(int k = 0; k < _ncolX; k++)
          chk_xnew(cs,k,_ncolA,_ncolX).set(row,xnew[k]);

        // Compute loss function using new x_i
        // Categorical columns
        for(int j = 0; j < _dinfo._cats; j++) {
          if(Double.isNaN(a[j])) continue;   // Skip missing observations in row
          double[] xy = ArrayUtils.multVecArr(xnew, yt_block(_yt,j,_dinfo,true));
          _loss += _parms.mloss(xy, (int) a[j]);
        }

        // Numeric columns
        for(int j = _dinfo._cats; j < _ncolA; j++) {
          if(Double.isNaN(a[j])) continue;   // Skip missing observations in row
          double xy = ArrayUtils.innerProduct(xnew, _yt[idx_ynum(j-_dinfo._cats,_dinfo)]);
          _loss += _parms.loss(xy, a[j]);
        }
      }
    }

    @Override public void reduce(UpdateX other) {
      _loss += other._loss;
      _xreg += other._xreg;
    }
  }

  private static class UpdateY extends MRTask<UpdateY> {
    // Input
    DataInfo _dinfo;
    GLRMParameters _parms;
    final double _alpha;      // Step size divided by num cols in A
    final double[][] _ytold;  // Old Y' matrix
    final int _ncolA;         // Number of cols in training frame
    final int _ncolX;         // Number of cols in X (k)
    final double[] _normSub;  // For standardizing training data
    final double[] _normMul;

    // Output
    double[][] _ytnew;  // New Y matrix
    double _yreg;       // Regularization evaluated on new Y

    UpdateY(DataInfo dinfo, GLRMParameters parms, double[][] yt, double alpha, int ncolA, int ncolX, double[] normSub, double[] normMul) {
      assert yt != null && yt[0].length == ncolX;
      _parms = parms;
      _alpha = alpha;
      _ncolA = ncolA;
      _ncolX = ncolX;
      _ytold = yt;
      _yreg = 0;
      // _ytnew = new double[_ncolA][_ncolX];

      // dinfo contains [A,X,W], but we only use its info on A (cols 1 to ncolA)
      assert dinfo._cats <= ncolA;
      _dinfo = dinfo;
      _normSub = normSub;
      _normMul = normMul;
    }

    @Override public void map(Chunk[] cs) {
      assert (_ncolA + 2*_ncolX) == cs.length;
      _ytnew = new double[_ytold.length][_ncolX];

      // Categorical columns
      for(int j = 0; j < _dinfo._cats; j++) {
        // Compute gradient of objective at column
        for(int row = 0; row < cs[0]._len; row++) {
          double a = cs[j].atd(row);
          if(Double.isNaN(a)) continue;   // Skip missing observations in column

          // Calculate x_i * Y_j where Y_j is sub-matrix corresponding to categorical col j
          // double[] xy = new double[_dinfo._catLvls[j].length];
          double[] xy = new double[_dinfo._adaptedFrame.domains()[j].length];
          for(int level = 0; level < xy.length; level++) {
            for(int k = 0; k < _ncolX; k++) {
              xy[level] += chk_xnew(cs,k,_ncolA,_ncolX).atd(row) * _ytold[idx_ycat(j,level,_dinfo)][k];
            }
          }

          // Gradient for level p is x_i weighted by \grad_p L_{i,j}(x_i * Y_j, A_{i,j})
          double[] weight = _parms.mlgrad(xy, (int)a);
          for(int level = 0; level < xy.length; level++) {
            for(int k = 0; k < _ncolX; k++)
              _ytnew[idx_ycat(j,level,_dinfo)][k] += weight[level] * chk_xnew(cs,k,_ncolA,_ncolX).atd(row);
          }
        }
      }

      // Numeric columns
      for(int j = _dinfo._cats; j < _ncolA; j++) {
        int yidx = idx_ynum(j-_dinfo._cats,_dinfo);

        // Compute gradient of objective at column
        for(int row = 0; row < cs[0]._len; row++) {
          double a = cs[j].atd(row);
          if(Double.isNaN(a)) continue;   // Skip missing observations in column

          // Inner product x_i * y_j
          double xy = 0;
          for(int k = 0; k < _ncolX; k++)
            xy += chk_xnew(cs,k,_ncolA,_ncolX).atd(row) * _ytold[yidx][k];

          // Sum over x_i weighted by gradient of loss \grad L_{i,j}(x_i * y_j, A_{i,j})
          double weight = _parms.lgrad(xy, (a - _normSub[j]) * _normMul[j]);
          for(int k = 0; k < _ncolX; k++)
            _ytnew[yidx][k] += weight * chk_xnew(cs,k,_ncolA,_ncolX).atd(row);
        }
      }
    }

    @Override public void reduce(UpdateY other) {
      ArrayUtils.add(_ytnew, other._ytnew);
    }

    @Override protected void postGlobal() {
      assert _ytnew.length == _ytold.length && _ytnew[0].length == _ytold[0].length;
      Random rand = RandomUtils.getRNG(_parms._seed);

      // Compute new y_j values using proximal gradient
      for(int j = 0; j < _ytnew.length; j++) {
        double[] u = new double[_ytnew[0].length];
        for(int k = 0; k < _ytnew[0].length; k++) {
<<<<<<< HEAD
          // double u = _ytold[j][k] - _alpha * _ytnew[j][k];
          // _ytnew[j][k] = _parms.rproxgrad_y(u, _alpha);
          // _yreg += _parms.regularize_y(_ytnew[j][k]);
          u[k] = _ytold[j][k] - _alpha * _ytnew[j][k];
=======
          double u = _ytold[j][k] - _alpha * _ytnew[j][k];
          _ytnew[j][k] = _parms.rproxgrad_y(u, _alpha);
          _yreg += _parms.regularize_y(_ytnew[j][k]);
>>>>>>> e159a6ee
        }
        _ytnew[j] = _parms.rproxgrad_y(u, _alpha, rand);
        _yreg += _parms.regularize_y(_ytnew[j]);
      }
    }
  }

  // Calculate the sum loss function in the optimization objective
  private static class ObjCalc extends MRTask<ObjCalc> {
    // Input
    DataInfo _dinfo;
    GLRMParameters _parms;
    final double[][] _yt;     // _yt = Y' (transpose of Y)
    final int _ncolA;         // Number of cols in training frame
    final int _ncolX;         // Number of cols in X (k)
    final double[] _normSub;  // For standardizing training data
    final double[] _normMul;
    final boolean _regX;      // Should I calculate regularization of (old) X matrix?

    // Output
    double _loss;
    double _xold_reg;

    ObjCalc(DataInfo dinfo, GLRMParameters parms, double[][] yt, int ncolA, int ncolX, double[] normSub, double[] normMul) {
      this(dinfo, parms, yt, ncolA, ncolX, normSub, normMul, false);
    }
    ObjCalc(DataInfo dinfo, GLRMParameters parms, double[][] yt, int ncolA, int ncolX, double[] normSub, double[] normMul, boolean regX) {
      assert yt != null && yt[0].length == ncolX;
      _parms = parms;
      _yt = yt;
      _ncolA = ncolA;
      _ncolX = ncolX;
      _regX = regX;
      _loss = _xold_reg = 0;

      assert dinfo._cats <= ncolA;
      _dinfo = dinfo;
      _normSub = normSub;
      _normMul = normMul;
    }

    @Override public void map(Chunk[] cs) {
      assert (_ncolA + 2*_ncolX) == cs.length;

      for(int row = 0; row < cs[0]._len; row++) {
        // Categorical columns
        for(int j = 0; j < _dinfo._cats; j++) {
          double a = cs[j].atd(row);
          if (Double.isNaN(a)) continue;   // Skip missing observations in row

          // Calculate x_i * Y_j where Y_j is sub-matrix corresponding to categorical col j
          // double[] xy = new double[_dinfo._catLvls[j].length];
          double[] xy = new double[_dinfo._adaptedFrame.domains()[j].length];
          for(int level = 0; level < xy.length; level++) {
            for(int k = 0; k < _ncolX; k++) {
              xy[level] += chk_xnew(cs,k,_ncolA,_ncolX).atd(row) * _yt[idx_ycat(j,level,_dinfo)][k];
            }
          }
          _loss += _parms.mloss(xy, (int)a);
        }

        // Numeric columns
        for(int j = _dinfo._cats; j < _ncolA; j++) {
          double a = cs[j].atd(row);
          if (Double.isNaN(a)) continue;   // Skip missing observations in row

          // Inner product x_i * y_j
          double xy = 0;
          for(int k = 0; k < _ncolX; k++)
            xy += chk_xnew(cs,k,_ncolA,_ncolX).atd(row) * _yt[idx_ynum(j-_dinfo._cats,_dinfo)][k];
          _loss += _parms.loss(xy, (a - _normSub[j]) * _normMul[j]);
        }

        // Calculate regularization term for old X if requested
        if(_regX) {
          int idx = 0;
          double[] xrow = new double[_ncolX];
          for(int j = _ncolA; j < _ncolA+_ncolX; j++) {
            // double x = cs[j].atd(row);
            // _xold_reg += _parms.regularize_x(x);
            xrow[idx] = cs[j].atd(row);
            idx++;
          }
          assert idx == _ncolX;
          _xold_reg += _parms.regularize_x(xrow);
        }
      }
    }
  }

  // Computes XY where X is n by k, Y is k by p, and k <= p
  //  Resulting matrix Z = XY will have dimensions n by p
  private static class BMulTask extends FrameTask<BMulTask> {
    double[][] _yt;   // _yt = Y' (transpose of Y)

    BMulTask(Key jobKey, DataInfo dinfo, final double[][] yt) {
      super(jobKey, dinfo);
      _yt = yt;
    }

    @Override protected void processRow(long gid, DataInfo.Row row, NewChunk[] outputs) {
      assert row.nBins + _dinfo._nums == _yt[0].length;
      for(int p = 0; p < _yt.length; p++) {
        double x = row.innerProduct(_yt[p]);
        outputs[p].addNum(x);
      }
    }
  }
}<|MERGE_RESOLUTION|>--- conflicted
+++ resolved
@@ -628,16 +628,10 @@
         double[] u = new double[_ncolX];
         for(int k = 0; k < _ncolX; k++) {
           double xold = chk_xold(cs,k,_ncolA).atd(row);   // Old value of x_i
-<<<<<<< HEAD
           u[k] = xold - _alpha * grad[k];
           // xnew[k] = _parms.rproxgrad_x(xold - _alpha * grad[k], _alpha);  // Proximal gradient
           // chk_xnew(cs,k,_ncolA,_ncolX).set(row, xnew[k]);
           // _xreg += _parms.regularize_x(xnew[k]);
-=======
-          xnew[k] = _parms.rproxgrad_x(xold - _alpha * grad[k], _alpha);  // Proximal gradient
-          chk_xnew(cs,k,_ncolA,_ncolX).set(row, xnew[k]);
-          _xreg += _parms.regularize_x(xnew[k]);
->>>>>>> e159a6ee
         }
         xnew = _parms.rproxgrad_x(u, _alpha, rand);
         _xreg += _parms.regularize_x(xnew);
@@ -762,16 +756,10 @@
       for(int j = 0; j < _ytnew.length; j++) {
         double[] u = new double[_ytnew[0].length];
         for(int k = 0; k < _ytnew[0].length; k++) {
-<<<<<<< HEAD
           // double u = _ytold[j][k] - _alpha * _ytnew[j][k];
           // _ytnew[j][k] = _parms.rproxgrad_y(u, _alpha);
           // _yreg += _parms.regularize_y(_ytnew[j][k]);
           u[k] = _ytold[j][k] - _alpha * _ytnew[j][k];
-=======
-          double u = _ytold[j][k] - _alpha * _ytnew[j][k];
-          _ytnew[j][k] = _parms.rproxgrad_y(u, _alpha);
-          _yreg += _parms.regularize_y(_ytnew[j][k]);
->>>>>>> e159a6ee
         }
         _ytnew[j] = _parms.rproxgrad_y(u, _alpha, rand);
         _yreg += _parms.regularize_y(_ytnew[j]);
