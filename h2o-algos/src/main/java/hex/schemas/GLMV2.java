package hex.schemas;

import hex.glm.GLM;
import hex.glm.GLMModel.GLMParameters;
import hex.glm.GLMModel.GLMParameters.Family;
import hex.glm.GLMModel.GLMParameters.Link;
import hex.glm.GLMModel.GLMParameters.Solver;
import water.DKV;
import water.Key;
import water.api.API;
import water.api.API.Level;
import water.api.KeyV1.FrameKeyV1;
import water.api.SupervisedModelParametersSchema;
import water.fvec.Frame;

/**
 * Created by tomasnykodym on 8/29/14.
 */
public class GLMV2 extends SupervisedModelBuilderSchema<GLM,GLMV2,GLMV2.GLMParametersV2> {

  public static final class GLMParametersV2 extends SupervisedModelParametersSchema<GLMParameters, GLMParametersV2> {
    static public String[] own_fields = new String[] {
      "solver",
      "max_iter",
      "beta_eps",
      "standardize",
      "family",
      "link",
      "tweedie_variance_power",
      "tweedie_link_power",
      "alpha",
      "lambda",
      "prior1",
      "lambda_search",
      "nlambdas",
      "lambda_min_ratio",
      "use_all_factor_levels",
      "n_folds"
    };

    @API(help="solver to use, ADMM supports more features, L_BFGS scales better for datasets with many columns", values = {"ADMM", "L_BFGS"})
    public Solver solver;

    // Input fields
    @API(help = "Standardize numeric columns to have zero mean and unit variance.")
    public boolean standardize;

    @API(help = "Maximum number of iterations. ")
    public int max_iter = 50;

    @API(help="beta esilon -> consider being converged if L1 norm of the current beta change is below this threshold")
    public double beta_eps;

    @API(help = "Family.", values={ "gaussian", "binomial", "poisson", "gamma" /* , "tweedie" */}) // took tweedie out since it's not reliable
    public GLMParameters.Family family;

    @API(help = "", level= Level.secondary, values={ "family_default", "identity", "logit", "log", "inverse", "tweedie" })
    public GLMParameters.Link link = Link.family_default;

    @API(help = "Tweedie variance power", level=Level.secondary)
    public double tweedie_variance_power;

    @API(help = "Tweedie link power", level=Level.secondary)
    public double tweedie_link_power;

    @API(help = "distribution of regularization between L1 and L2.", level=Level.secondary)
    public double [] alpha;

    @API(help = "regularization strength", level=Level.secondary)
    public double [] lambda;

    @API(help="prior probability for y==1. To be used only for logistic regression iff the data has been sampled and the mean of response does not reflect reality.",level=Level.expert)
    public double prior1;

    @API(help="use lambda search starting at lambda max, given lambda is then interpreted as lambda min",level=Level.secondary)
    public boolean lambda_search;

    @API(help="number of lambdas to be used in a search",level=Level.expert)
    public int nlambdas;

    @API(help="min lambda used in lambda search, specified as a ratio of lambda_max",level=Level.expert)
    public double lambda_min_ratio;

    @API(help="By default, first factor level is skipped from the possible set of predictors. Set this flag if you want use all of the levels. Needs sufficient regularization to solve!",level=Level.secondary)
    public boolean use_all_factor_levels;

    @API(help = "validation folds")
    public int n_folds;

<<<<<<< HEAD
    @Override public GLMParameters fillImpl(GLMParameters impl) {
=======
    @API(help="beta constraints", direction=API.Direction.INPUT /* Not required, to allow initial params validation: , required=true */)
    public FrameKeyV1 beta_constraint;

    @Override
    public GLMParametersV2 fillFromImpl(GLMParameters impl) {
      super.fillFromImpl(impl);
      this.do_classification = family == Family.binomial;
      return this;
    }

    @Override
    public GLMParameters fillImpl(GLMParameters impl) {
>>>>>>> 01c32263
      super.fillImpl(impl);
      impl._convert_to_enum = (family == Family.binomial);
      return impl;
    }
  }
}<|MERGE_RESOLUTION|>--- conflicted
+++ resolved
@@ -19,26 +19,26 @@
 public class GLMV2 extends SupervisedModelBuilderSchema<GLM,GLMV2,GLMV2.GLMParametersV2> {
 
   public static final class GLMParametersV2 extends SupervisedModelParametersSchema<GLMParameters, GLMParametersV2> {
-    static public String[] own_fields = new String[] {
-      "solver",
-      "max_iter",
-      "beta_eps",
-      "standardize",
-      "family",
-      "link",
-      "tweedie_variance_power",
-      "tweedie_link_power",
-      "alpha",
-      "lambda",
-      "prior1",
-      "lambda_search",
-      "nlambdas",
-      "lambda_min_ratio",
-      "use_all_factor_levels",
-      "n_folds"
+    static public String[] own_fields = new String[]{
+            "solver",
+            "max_iter",
+            "beta_eps",
+            "standardize",
+            "family",
+            "link",
+            "tweedie_variance_power",
+            "tweedie_link_power",
+            "alpha",
+            "lambda",
+            "prior1",
+            "lambda_search",
+            "nlambdas",
+            "lambda_min_ratio",
+            "use_all_factor_levels",
+            "n_folds"
     };
 
-    @API(help="solver to use, ADMM supports more features, L_BFGS scales better for datasets with many columns", values = {"ADMM", "L_BFGS"})
+    @API(help = "solver to use, ADMM supports more features, L_BFGS scales better for datasets with many columns", values = {"ADMM", "L_BFGS"})
     public Solver solver;
 
     // Input fields
@@ -48,63 +48,54 @@
     @API(help = "Maximum number of iterations. ")
     public int max_iter = 50;
 
-    @API(help="beta esilon -> consider being converged if L1 norm of the current beta change is below this threshold")
+    @API(help = "beta esilon -> consider being converged if L1 norm of the current beta change is below this threshold")
     public double beta_eps;
 
-    @API(help = "Family.", values={ "gaussian", "binomial", "poisson", "gamma" /* , "tweedie" */}) // took tweedie out since it's not reliable
+    @API(help = "Family.", values = {"gaussian", "binomial", "poisson", "gamma" /* , "tweedie" */})
+    // took tweedie out since it's not reliable
     public GLMParameters.Family family;
 
-    @API(help = "", level= Level.secondary, values={ "family_default", "identity", "logit", "log", "inverse", "tweedie" })
+    @API(help = "", level = Level.secondary, values = {"family_default", "identity", "logit", "log", "inverse", "tweedie"})
     public GLMParameters.Link link = Link.family_default;
 
-    @API(help = "Tweedie variance power", level=Level.secondary)
+    @API(help = "Tweedie variance power", level = Level.secondary)
     public double tweedie_variance_power;
 
-    @API(help = "Tweedie link power", level=Level.secondary)
+    @API(help = "Tweedie link power", level = Level.secondary)
     public double tweedie_link_power;
 
-    @API(help = "distribution of regularization between L1 and L2.", level=Level.secondary)
-    public double [] alpha;
+    @API(help = "distribution of regularization between L1 and L2.", level = Level.secondary)
+    public double[] alpha;
 
-    @API(help = "regularization strength", level=Level.secondary)
-    public double [] lambda;
+    @API(help = "regularization strength", level = Level.secondary)
+    public double[] lambda;
 
-    @API(help="prior probability for y==1. To be used only for logistic regression iff the data has been sampled and the mean of response does not reflect reality.",level=Level.expert)
+    @API(help = "prior probability for y==1. To be used only for logistic regression iff the data has been sampled and the mean of response does not reflect reality.", level = Level.expert)
     public double prior1;
 
-    @API(help="use lambda search starting at lambda max, given lambda is then interpreted as lambda min",level=Level.secondary)
+    @API(help = "use lambda search starting at lambda max, given lambda is then interpreted as lambda min", level = Level.secondary)
     public boolean lambda_search;
 
-    @API(help="number of lambdas to be used in a search",level=Level.expert)
+    @API(help = "number of lambdas to be used in a search", level = Level.expert)
     public int nlambdas;
 
-    @API(help="min lambda used in lambda search, specified as a ratio of lambda_max",level=Level.expert)
+    @API(help = "min lambda used in lambda search, specified as a ratio of lambda_max", level = Level.expert)
     public double lambda_min_ratio;
 
-    @API(help="By default, first factor level is skipped from the possible set of predictors. Set this flag if you want use all of the levels. Needs sufficient regularization to solve!",level=Level.secondary)
+    @API(help = "By default, first factor level is skipped from the possible set of predictors. Set this flag if you want use all of the levels. Needs sufficient regularization to solve!", level = Level.secondary)
     public boolean use_all_factor_levels;
 
     @API(help = "validation folds")
     public int n_folds;
 
-<<<<<<< HEAD
-    @Override public GLMParameters fillImpl(GLMParameters impl) {
-=======
-    @API(help="beta constraints", direction=API.Direction.INPUT /* Not required, to allow initial params validation: , required=true */)
+    @API(help = "beta constraints", direction = API.Direction.INPUT /* Not required, to allow initial params validation: , required=true */)
     public FrameKeyV1 beta_constraint;
 
-    @Override
-    public GLMParametersV2 fillFromImpl(GLMParameters impl) {
-      super.fillFromImpl(impl);
-      this.do_classification = family == Family.binomial;
-      return this;
-    }
 
     @Override
     public GLMParameters fillImpl(GLMParameters impl) {
->>>>>>> 01c32263
       super.fillImpl(impl);
-      impl._convert_to_enum = (family == Family.binomial);
+      impl._convert_to_enum = false;
       return impl;
     }
   }
