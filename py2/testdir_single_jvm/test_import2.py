--- conflicted
+++ resolved
@@ -121,17 +121,6 @@
             else:
                 parse_result = a_node.parse(key=kList2, timeoutSecs=timeoutSecs, **kwargs)
 
-<<<<<<< HEAD
-=======
-            k = parse_result
-            print "parse_result.keys", k.keys()
-
-            k = parse_result['frames'][0]
-            print "frames[0].keys", k.keys()
-                
-            k = parse_result['frames'][0]['frame_id']
-            print "frames[0].frame_id..keys", k.keys()
->>>>>>> 0083e9da
             k = parse_result['frames'][0]['frame_id']['name']
             # print "parse_result:", dump_json(parse_result)
             frames_result = a_node.frames(key=k, row_count=5)
