"""
This module provides all of the top level calls for models and various data transform methods.
By simply
"""

import os
import os.path
import re
import urllib
import urllib2
import json
import random
import tabulate
import numpy as np
from connection import H2OConnection
from job import H2OJob
from frame import H2OFrame, H2OVec
from expr import Expr
import h2o_model_builder


def import_file(path):
  """
  Import a single file or collection of files.

  :param path: A path to a data file (remote or local).
  :return: A new H2OFrame
  """
  paths = [path] if isinstance(path,str) else path
  return [ _import1(fname) for fname in paths ]

def _import1(path):
  j = H2OConnection.get_json(url_suffix="ImportFiles", path=path)
  if j['fails']:
    raise ValueError("ImportFiles of " + path + " failed on " + j['fails'])
  return j['destination_frames'][0]

def upload_file(path, destination_frame=""):
  """
  Upload a dataset at the path given from the local machine to the H2O cluster.

  :param path: A path specifying the location of the data to upload.
  :param destination_frame: The name of the H2O Frame in the H2O Cluster.
  :return: A new H2OFrame
  """
  fui = {"file": os.path.abspath(path)}
  destination_frame = H2OFrame.py_tmp_key() if destination_frame == "" else destination_frame
  H2OConnection.post_json(url_suffix="PostFile", file_upload_info=fui,destination_frame=destination_frame)
  return H2OFrame(text_key=destination_frame)


def import_frame(path=None, vecs=None):
  """
  Import a frame from a file (remote or local machine). If you run H2O on Hadoop, you can access to HDFS

  :param path: A path specifying the location of the data to import.
  :return: A new H2OFrame
  """
  return H2OFrame(vecs=vecs) if vecs else H2OFrame(remote_fname=path)


def parse_setup(raw_frames):
  """
  :param raw_frames: A collection of imported file frames
  :return: A ParseSetup "object"
  """

  # The H2O backend only accepts things that are quoted
  if isinstance(raw_frames, unicode): raw_frames = [raw_frames]
  j = H2OConnection.post_json(url_suffix="ParseSetup", source_frames=[_quoted(id) for id in raw_frames])
  return j


def parse(setup, h2o_name, first_line_is_header=(-1, 0, 1)):
  """
  Trigger a parse; blocking; removeFrame just keep the Vecs.

  :param setup: The result of calling parse_setup.
  :param h2o_name: The name of the H2O Frame on the back end.
  :param first_line_is_header: -1 means data, 0 means guess, 1 means header.
  :return: A new parsed object  
  """
  # Parse parameters (None values provided by setup)
  p = { 'destination_frame' : h2o_name,
        'parse_type' : None,
        'separator' : None,
        'single_quotes' : None,
        'check_header'  : None,
        'number_columns' : None,
        'chunk_size'    : None,
        'delete_on_done' : True,
        'blocking' : True,
        'remove_frame' : True
  }
  if isinstance(first_line_is_header, tuple):
    first_line_is_header = setup["check_header"] 

  if setup["column_names"]:
    setup["column_names"] = [_quoted(name) for name in setup["column_names"]]
    p["column_names"] = None

  if setup["column_types"]:
    setup["column_types"] = [_quoted(name) for name in setup["column_types"]]
    p["column_types"] = None

  if setup["na_strings"]:
    setup["na_strings"] = [[_quoted(na) for na in col] if col is not None else [] for col in setup["na_strings"]]
    p["na_strings"] = None


  # update the parse parameters with the parse_setup values
  p.update({k: v for k, v in setup.iteritems() if k in p})

  p["check_header"] = first_line_is_header

  # Extract only 'name' from each src in the array of srcs
  p['source_frames'] = [_quoted(src['name']) for src in setup['source_frames']]

  # Request blocking parse
  j = H2OJob(H2OConnection.post_json(url_suffix="Parse", **p), "Parse").poll()
  return j.jobs


def impute(data, column, method=["mean","median","mode"], # TODO: add "bfill","ffill"
           combine_method=["interpolate", "average", "low", "high"], by=None, inplace=True):

  """
  Impute a column in this H2OFrame.

  :param column: The column to impute
  :param method: How to compute the imputation value.
  :param combine_method: For even samples and method="median", how to combine quantiles.
  :param by: Columns to group-by for computing imputation value per groups of columns.
  :param inplace: Impute inplace?
  :return: the imputed frame.
  """
  return data.impute(column,method,combine_method,by,inplace)

def _quoted(key):
  if key == None: return "\"\""
  is_quoted = len(re.findall(r'\"(.+?)\"', key)) != 0
  key = key if is_quoted  else "\"" + key + "\""
  return key

"""
Here are some testing utilities for running the pyunit tests in conjunction with run.py.

run.py issues an ip and port as a string:  "<ip>:<port>".
The expected value of sys_args[1] is "<ip>:<port>"
"""


"""
All tests MUST have the following structure:

import sys
sys.path.insert(1, "..")  # may vary depending on this test's position relative to h2o-py
import h2o


def my_test(ip=None, port=None):
  ...test filling...

if __name__ == "__main__":
  h2o.run_test(sys.argv, my_test)

So each test must have an ip and port
"""


# HDFS helpers
def get_h2o_internal_hdfs_name_node():
  return "172.16.2.176"

def is_running_internal_to_h2o():
  url = "http://{0}:50070".format(get_h2o_internal_hdfs_name_node())
  try:
    urllib2.urlopen(urllib2.Request(url))
    internal = True
  except:
    internal = False
  return internal

def dim_check(data1, data2):
  """
  Check that the dimensions of the data1 and data2 are the same
  :param data1: an H2OFrame, H2OVec or Expr
  :param data2: an H2OFrame, H2OVec or Expr
  :return: None
  """
  data1_rows, data1_cols = data1.dim()
  data2_rows, data2_cols = data2.dim()
  assert data1_rows == data2_rows and data1_cols == data2_cols, \
    "failed dim check! data1_rows:{0} data2_rows:{1} data1_cols:{2} data2_cols:{3}".format(data1_rows, data2_rows,
                                                                                           data1_cols, data2_cols)
def np_comparison_check(h2o_data, np_data, num_elements):
  """
  Check values achieved by h2o against values achieved by numpy
  :param h2o_data: an H2OFrame, H2OVec or Expr
  :param np_data: a numpy array
  :param num_elements: number of elements to compare
  :return: None
  """
  rows, cols = h2o_data.dim()
  for i in range(num_elements):
    r = random.randint(0,rows-1)
    c = random.randint(0,cols-1)
    h2o_val = h2o_data[r,c]
    h2o_val = h2o_val[0][0] if isinstance(h2o_val, list) else h2o_val
    np_val = np_data[r,c] if len(np_data.shape) > 1 else np_data[r]
    assert np.absolute(h2o_val - np_val) < 1e-6, \
      "failed comparison check! h2o computed {0} and numpy computed {1}".format(h2o_val, np_val)

def value_check(h2o_data, local_data, num_elements, col=None):
  """
  Check that the values of h2o_data and local_data are the same. In a testing context, this could be used to check
  that an operation did not alter the original h2o_data.

  :param h2o_data: an H2OFrame, H2OVec or Expr
  :param local_data: a list of lists (row x col format)
  :param num_elements: number of elements to check
  :param col: an optional integer that specifies the particular column to check
  :return: None
  """
  rows, cols = h2o_data.dim()
  for i in range(num_elements):
    r = random.randint(0,np.minimum(99,rows-1))
    c = random.randint(0,cols-1) if not col else col
    h2o_val = as_list(h2o_data[r,c])
    h2o_val = h2o_val[0][0] if isinstance(h2o_val, list) else h2o_val
    local_val = local_data[r][c]
    assert h2o_val == local_val, "failed value check! h2o:{0} and local:{1}".format(h2o_val, local_val)

def run_test(sys_args, test_to_run):
  ip, port = sys_args[2].split(":")
  init(ip,port)
  num_keys = store_size()
  test_to_run(ip, port)
  if keys_leaked(num_keys):
    print "KEYS WERE LEAKED!!! CHECK H2O LOGS"

def ipy_notebook_exec(path,save_and_norun=False):
  notebook = json.load(open(path))
  program = ''
  for block in ipy_blocks(notebook):
    for line in ipy_lines(block):
      if "h2o.init" not in line:
        program += line if '\n' in line else line + '\n'
  if save_and_norun:
    with open(os.path.basename(path).split('ipynb')[0]+'py',"w") as f:
      f.write(program)
  else:
    exec(program, globals())

def ipy_blocks(notebook):
  if 'worksheets' in notebook.keys():
    return notebook['worksheets'][0]['cells'] # just take the first worksheet
  elif 'cells' in notebook.keys():
    return notebook['cells']
  else:
    raise NotImplementedError, "ipython notebook cell/block json format not handled"

def ipy_lines(block):
  if 'source' in block.keys():
    return block['source']
  elif 'input' in block.keys():
    return block['input']
  else:
    raise NotImplementedError, "ipython notebook source/line json format not handled"

def remove(object):
  """
  Remove object from H2O. This is a "hard" delete of the object. It removes all subparts.

  :param object: The object pointing to the object to be removed.
  :return: None
  """
  if object is None:
    raise ValueError("remove with no object is not supported, for your protection")

  if isinstance(object, H2OFrame):
    object._vecs=[]

  elif isinstance(object, H2OVec):
    H2OConnection.delete("DKV/"+str(object.key()))
    object._expr=None
    object=None

  else:
    H2OConnection.delete("DKV/" + object)
  #
  # else:
  #   raise ValueError("Can't remove objects of type: " + id.__class__)

def delete(key):
  """
  Do a shallow DKV remove of the key (does not remove any subparts)
  :param key: A key to be DKV.removed
  :return: None
  """
  expr = "(del '"+key+"')"
  rapids(expr)
  return None

def rapids(expr):
  """
  Fire off a Rapids expression.

  :param expr: The rapids expression (ascii string).
  :return: The JSON response of the Rapids execution
  """
  result = H2OConnection.post_json("Rapids", ast=urllib.quote(expr))
  if result['error'] is not None:
    raise EnvironmentError("rapids expression not evaluated: {0}".format(str(result['error'])))
  return result

def frame(frame_id):
  """
  Retrieve metadata for a id that points to a Frame.

  :param frame_id: A pointer to a Frame  in H2O.
  :return: Meta information on the frame
  """
  return H2OConnection.get_json("Frames/" + frame_id)


def frames():
  """
  Retrieve all the Frames.

  :return: Meta information on the frames
  """
  return H2OConnection.get_json("Frames")

def frame_summary(key):
  """
  Retrieve metadata and summary information for a key that points to a Frame/Vec

  :param key: A pointer to a Frame/Vec in H2O
  :return: Meta and summary info on the frame
  """
  # frames_meta = H2OConnection.get_json("Frames/" + key)
  frame_summary =  H2OConnection.get_json("Frames/" + key + "/summary")
  return frame_summary

def download_pojo(model,path=""):
  """
  Download the POJO for this model to the directory specified by path (no trailing slash!).
  If path is "", then dump to screen.
  :param model: Retrieve this model's scoring POJO.
  :param path:  An absolute path to the directory where POJO should be saved.
  :return: None
  """
  model_id = model._key

  java = H2OConnection.get( "Models/"+model_id+".java" )
  file_path = path + "/" + model_id + ".java"
  if path == "": print java.text
  else:
    with open(file_path, 'w') as f:
      f.write(java.text)

# Non-Mutating cbind
def cbind(left,right):
  """
  :param left: H2OFrame or H2OVec
  :param right: H2OFrame or H2OVec
  :return: new H2OFrame with left|right cbinded
  """
  # Check left and right data types
  vecs = []
  if isinstance(left,H2OFrame) and isinstance(right,H2OFrame):
    vecs = left._vecs + right._vecs
  elif isinstance(left,H2OFrame) and isinstance(right,H2OVec):
    [vecs.append(vec) for vec in left._vecs]
    vecs.append(right)
  elif isinstance(left,H2OVec) and isinstance(right,H2OVec):
    vecs = [left, right]
  elif isinstance(left,H2OVec) and isinstance(right,H2OFrame):
    vecs.append(left)
    [vecs.append(vec) for vec in right._vecs]
  else:
    raise ValueError("left and right data must be H2OVec or H2OFrame")
  names = [vec.name() for vec in vecs]

  fr = H2OFrame.py_tmp_key()
  cbind = "(= !" + fr + " (cbind %FALSE %"
  cbind += " %".join([vec._expr.eager() for vec in vecs]) + "))"
  rapids(cbind)

  j = frame(fr)
  fr = j['frames'][0]
  rows = fr['rows']
  vec_ids = fr['vec_ids']
  cols = fr['columns']
  colnames = [col['label'] for col in cols]
  result = H2OFrame(vecs=H2OVec.new_vecs(zip(colnames, vec_ids), rows))
  result.setNames(names)
  return result


def init(ip="localhost", port=54321, size=1, start_h2o=False, enable_assertions=False,
         license=None, max_mem_size_GB=None, min_mem_size_GB=None, ice_root=None, strict_version_check=False):
  """
  Initiate an H2O connection to the specified ip and port.

  :param ip: An IP address, default is "localhost"
  :param port: A port, default is 54321
  :param size: THe expected number of h2o instances (ignored if start_h2o is True)
  :param start_h2o: A boolean dictating whether this module should start the H2O jvm. An attempt is made anyways if _connect fails.
  :param enable_assertions: If start_h2o, pass `-ea` as a VM option.s
  :param license: If not None, is a path to a license file.
  :param max_mem_size_GB: Maximum heap size (jvm option Xmx) in gigabytes.
  :param min_mem_size_GB: Minimum heap size (jvm option Xms) in gigabytes.
  :param ice_root: A temporary directory (default location is determined by tempfile.mkdtemp()) to hold H2O log files.
  :return: None
  """
  H2OConnection(ip=ip, port=port,start_h2o=start_h2o,enable_assertions=enable_assertions,license=license,max_mem_size_GB=max_mem_size_GB,min_mem_size_GB=min_mem_size_GB,ice_root=ice_root,strict_version_check=strict_version_check)
  return None

def export_file(frame,path,force=False):
  """
  Export a given H2OFrame to a path on the machine this python session is currently connected to. To view the current session, call h2o.cluster_info().

  :param frame: The Frame to save to disk.
  :param path: The path to the save point on disk.
  :param force: Overwrite any preexisting file with the same path
  :return: None
  """
  fr = H2OFrame.send_frame(frame)
  f = "true" if force else "false"
  H2OConnection.get_json("Frames/"+str(fr)+"/export/"+path+"/overwrite/"+f)

def cluster_info():
  """
  Display the current H2O cluster information.

  :return: None
  """
  H2OConnection._cluster_info()

def deeplearning(x,y=None,validation_x=None,validation_y=None,**kwargs):
  """
  Build a supervised Deep Learning model (kwargs are the same arguments that you can find in FLOW)

  :return: Return a new classifier or regression model.
  """
  return h2o_model_builder.supervised_model_build(x,y,validation_x,validation_y,"deeplearning",kwargs)

def autoencoder(x,**kwargs):
  """
  Build an Autoencoder

  :param x: Columns with which to build an autoencoder
  :param kwargs: Additional arguments to pass to the autoencoder.
  :return: A new autoencoder model
  """
  return h2o_model_builder.unsupervised_model_build(x,None,"autoencoder",kwargs)

def gbm(x,y,validation_x=None,validation_y=None,**kwargs):
  """
  Build a Gradient Boosted Method model (kwargs are the same arguments that you can find in FLOW)

  :return: A new classifier or regression model.
  """
  return h2o_model_builder.supervised_model_build(x,y,validation_x,validation_y,"gbm",kwargs)

def glm(x,y,validation_x=None,validation_y=None,**kwargs):
  """
  Build a Generalized Linear Model (kwargs are the same arguments that you can find in FLOW)

  :return: A new regression or binomial classifier.
  """
  kwargs = dict([(k, kwargs[k]) if k != "Lambda" else ("lambda", kwargs[k]) for k in kwargs])
  return h2o_model_builder.supervised_model_build(x,y,validation_x,validation_y,"glm",kwargs)

def kmeans(x,validation_x=None,**kwargs):
  """
  Build a KMeans model (kwargs are the same arguments that you can find in FLOW)

  :return: A new clustering model
  """
  return h2o_model_builder.unsupervised_model_build(x,validation_x,"kmeans",kwargs)

def random_forest(x,y,validation_x=None,validation_y=None,**kwargs):
  """
  Build a Random Forest Model (kwargs are the same arguments that you can find in FLOW)

  :return: A new classifier or regression model.
  """
  return h2o_model_builder.supervised_model_build(x,y,validation_x,validation_y,"drf",kwargs)

def ddply(frame,cols,fun):
  return frame.ddply(cols,fun)

def group_by(frame,cols,aggregates):
  return frame.group_by(cols,aggregates)

def network_test():
  res = H2OConnection.get_json(url_suffix="NetworkTest")
  res["table"].show()

def locate(path):
  """
  Search for a relative path and turn it into an absolute path.
  This is handy when hunting for data files to be passed into h2o and used by import file.
  Note: This function is for unit testing purposes only.

  :param path: Path to search for
  :return: Absolute path if it is found.  None otherwise.
  """

  tmp_dir = os.path.realpath(os.getcwd())
  possible_result = os.path.join(tmp_dir, path)
  while (True):
      if (os.path.exists(possible_result)):
          return possible_result

      next_tmp_dir = os.path.dirname(tmp_dir)
      if (next_tmp_dir == tmp_dir):
          return None

      tmp_dir = next_tmp_dir
      possible_result = os.path.join(tmp_dir, path)


def store_size():
  """
  Get the H2O store size (current count of keys).
  :return: number of keys in H2O cloud
  """
  return rapids("(store_size)")["result"]

def keys_leaked(num_keys):
  """
  Ask H2O if any keys leaked.
  @param num_keys: The number of keys that should be there.
  :return: A boolean True/False if keys leaked. If keys leaked, check H2O logs for further detail.
  """
  return rapids("keys_leaked #{})".format(num_keys))["result"]=="TRUE"

def as_list(data):
  """
  If data is an Expr, then eagerly evaluate it and pull the result from h2o into the local environment. In the local
  environment an H2O Frame is represented as a list of lists (each element in the broader list represents a row).
  Note: This uses function uses h2o.frame(), which will return meta information on the H2O Frame and only the first
  100 rows. This function is only intended to be used within the testing framework. More robust functionality must
  be constructed for production conversion between H2O and python data types.

  :return: List of list (Rows x Columns).
  """
  if isinstance(data, Expr):
    if data.is_local(): return data._data
    if data.is_pending():
      data.eager()
      if data.is_local(): return [data._data] if isinstance(data._data, list) else [[data._data]]
    j = frame(data._data) # data is remote
    return map(list, zip(*[c['data'] for c in j['frames'][0]['columns'][:]]))
  if isinstance(data, H2OVec):
    if data._expr.is_local(): return data._expr._data
    if data._expr.is_pending():
      data._expr.eager()
      if data._expr.is_local(): return [[data._expr._data]]
    j = frame(data._expr._data) # data is remote
    return map(list, zip(*[c['data'] for c in j['frames'][0]['columns'][:]]))
  if isinstance(data, H2OFrame):
    vec_as_list = [as_list(v) for v in data._vecs]
    frm = []
    for row in range(len(vec_as_list[0])):
      tmp = []
      for col in range(len(vec_as_list)):
        tmp.append(vec_as_list[col][row][0])
      frm.append(tmp)
    return frm

def logical_negation(data) : return data.logical_negation()

def cos(data)     : return _simple_un_math_op("cos", data)
def sin(data)     : return _simple_un_math_op("sin", data)
def tan(data)     : return _simple_un_math_op("tan", data)
def acos(data)    : return _simple_un_math_op("acos", data)
def asin(data)    : return _simple_un_math_op("asin", data)
def atan(data)    : return _simple_un_math_op("atan", data)
def cosh(data)    : return _simple_un_math_op("cosh", data)
def sinh(data)    : return _simple_un_math_op("sinh", data)
def tanh(data)    : return _simple_un_math_op("tanh", data)
def acosh(data)   : return _simple_un_math_op("acosh", data)
def asinh(data)   : return _simple_un_math_op("asinh", data)
def atanh(data)   : return _simple_un_math_op("atanh", data)
def cospi(data)   : return _simple_un_math_op("cospi", data)
def sinpi(data)   : return _simple_un_math_op("sinpi", data)
def tanpi(data)   : return _simple_un_math_op("tanpi", data)
def abs(data)     : return _simple_un_math_op("abs", data)
def sign(data)    : return _simple_un_math_op("sign", data)
def sqrt(data)    : return _simple_un_math_op("sqrt", data)
def trunc(data)   : return _simple_un_math_op("trunc", data)
def ceil(data)    : return _simple_un_math_op("ceiling", data)
def floor(data)   : return _simple_un_math_op("floor", data)
def log(data)     : return _simple_un_math_op("log", data)
def log10(data)   : return _simple_un_math_op("log10", data)
def log1p(data)   : return _simple_un_math_op("log1p", data)
def log2(data)    : return _simple_un_math_op("log2", data)
def exp(data)     : return _simple_un_math_op("exp", data)
def expm1(data)   : return _simple_un_math_op("expm1", data)
def gamma(data)   : return _simple_un_math_op("gamma", data)
def lgamma(data)  : return _simple_un_math_op("lgamma", data)
def digamma(data) : return _simple_un_math_op("digamma", data)
def trigamma(data): return _simple_un_math_op("trigamma", data)

def _simple_un_math_op(op, data):
  """
  Element-wise math operations on H2OFrame, H2OVec, and Expr objects.

  :param op: the math operation
  :param data: the H2OFrame, H2OVec, or Expr object to operate on.
  :return: Expr'd data
  """
  if   isinstance(data, H2OFrame): return Expr(op, Expr(data.send_frame(), length=data.nrow()))
  elif isinstance(data, H2OVec)  : return Expr(op, data, length=len(data))
  elif isinstance(data, Expr)    : return Expr(op, data)
  else: raise ValueError, op + " only operates on H2OFrame, H2OVec, or Expr objects"

# generic reducers: these are eager
def min(data)   : return data.min()
def max(data)   : return data.max()
def sum(data)   : return data.sum()
def sd(data)    : return data.sd()
def var(data)   : return data.var()
def mean(data)  : return data.mean()
def median(data): return data.median()


class H2ODisplay:
  """
  Pretty printing for H2O Objects;
  Handles both IPython and vanilla console display
  """
  def __init__(self,table=None,header=None,**kwargs):
    self.header=header
    self.table=table
    self.kwargs=kwargs
    self.do_print=True

<<<<<<< HEAD
=======
    # one-shot display... never return an H2ODisplay object (or try not to)
    # if holding onto a display object, then may have odd printing behavior
    # the __repr__ and _repr_html_ methods will try to save you from many prints,
    # but just be WARNED that your mileage may vary!
>>>>>>> 1b410914
    if H2ODisplay._in_ipy():
      from IPython.display import display
      display(self)
      self.do_print=False
    else:
      self.pprint()
      self.do_print=False

  # for Ipython
  def _repr_html_(self):
    if self.do_print:
      return H2ODisplay._html_table(self.table,self.header)

  def pprint(self):
    r = self.__repr__()
    print r

  # for python REPL console
  def __repr__(self):
    if self.do_print or not H2ODisplay._in_ipy():
      if self.header is None:  # tabulate is picky; can't handle None for headers...
        return tabulate.tabulate(self.table,**self.kwargs)
      else:
        return tabulate.tabulate(self.table,headers=self.header,**self.kwargs)
    self.do_print=True
    return ""

  @staticmethod
  def _in_ipy():  # are we in ipy? then pretty print tables with _repr_html
    try:
      __IPYTHON__
      return True
    except NameError:
      return False

  # some html table builder helper things
  @staticmethod
  def _html_table(rows, header=None):
<<<<<<< HEAD
    table= "<div style=\"overflow:auto\"><table style=\"width:50%\">{}</table></div>"  # keep table in a div for scrollability
=======
    table= "<div style=\"overflow:auto\"><table style=\"width:50%\">{}</table></div>"  # keep table in a div for scroll-a-bility
>>>>>>> 1b410914
    table_rows=[]
    if header is not None:
      table_rows.append(H2ODisplay._html_row(header))
    for row in rows:
      table_rows.append(H2ODisplay._html_row(row))
    return table.format("\n".join(table_rows))

  @staticmethod
  def _html_row(row):
    res = "<tr>{}</tr>"
    entry = "<td>{}</td>"
    entries = "\n".join([entry.format(str(r)) for r in row])
    return res.format(entries)<|MERGE_RESOLUTION|>--- conflicted
+++ resolved
@@ -641,13 +641,10 @@
     self.kwargs=kwargs
     self.do_print=True
 
-<<<<<<< HEAD
-=======
     # one-shot display... never return an H2ODisplay object (or try not to)
     # if holding onto a display object, then may have odd printing behavior
     # the __repr__ and _repr_html_ methods will try to save you from many prints,
     # but just be WARNED that your mileage may vary!
->>>>>>> 1b410914
     if H2ODisplay._in_ipy():
       from IPython.display import display
       display(self)
@@ -686,11 +683,7 @@
   # some html table builder helper things
   @staticmethod
   def _html_table(rows, header=None):
-<<<<<<< HEAD
-    table= "<div style=\"overflow:auto\"><table style=\"width:50%\">{}</table></div>"  # keep table in a div for scrollability
-=======
     table= "<div style=\"overflow:auto\"><table style=\"width:50%\">{}</table></div>"  # keep table in a div for scroll-a-bility
->>>>>>> 1b410914
     table_rows=[]
     if header is not None:
       table_rows.append(H2ODisplay._html_row(header))
